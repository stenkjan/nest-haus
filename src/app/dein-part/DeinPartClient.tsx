"use client";

import React, { useState } from "react";
import Link from "next/link";
import { SectionRouter } from "@/components/SectionRouter";
import { Button } from "@/components/ui";
import PlanungspaketeCardsLightbox from "@/components/cards/PlanungspaketeCardsLightbox";
import { usePlanungspaketePopup } from "@/hooks/usePlanungspaketePopup";
import {
  FullWidthTextGrid,
  ImageWithFourTextGrid,
  ThreeByOneGrid,
} from "@/components/grids";
import {
  GetInContactBanner,
  LandingImagesCarousel,
} from "@/components/sections";
import { HybridBlobImage } from "@/components/images";
import { ImageGlassCard } from "@/components/cards";
import { PlanungspaketeCards } from "@/components/cards";

import { IMAGES } from "@/constants/images";
import Footer from "@/components/Footer";

// Define sections with proper structure for dein-part page
const sections = [
  {
    id: "freiraum",
    title: "Dein kreativer Freiraum",
    slug: "freiraum",
  },
  {
    id: "moeglichkeiten",
    title: "Wir liefern Möglichkeiten",
    slug: "moeglichkeiten",
  },
  {
    id: "individualisierung",
    title: "Du individualisierst dein NEST Haus",
    slug: "individualisierung",
  },
  {
    id: "freiheit",
    title: "Hier beginnt Freiheit",
    slug: "freiheit",
  },
  {
    id: "installationsebene",
    title: "Die Installationsebene",
    slug: "installationsebene",
  },
  {
    id: "wohnflaeche-erweitern",
    title: "Wohnfläche erweitern?",
    slug: "wohnflaeche-erweitern",
  },
  {
    id: "flexibilitaet",
    title: "Ob Decke einziehen, oder Haus erweitern.",
    slug: "flexibilitaet",
  },
  {
    id: "step-by-step",
    title: "Step by Step nach Hause",
    slug: "step-by-step",
  },
  {
    id: "video-gallery",
    title: "Deine Gestaltungsmöglichkeiten",
    slug: "gestaltungsmoeglichkeiten",
  },
  {
    id: "planungspakete",
    title: "Unterstützung gefällig?",
    slug: "planungspakete",
  },
  {
    id: "beratung",
    title: "Kein Plan? Kein Problem!",
    slug: "beratung",
  },
  {
    id: "video-section",
    title: "Die Vielfalt unserer Module",
    slug: "modul-vielfalt",
  },
  {
    id: "call-to-action",
    title: "Bereit für dein NEST Haus?",
    slug: "bereit",
  },
];

export default function DeinPartClient() {
  const [_currentSectionId, setCurrentSectionId] = useState<string>("freiraum");
  const { isOpen, openPlanungspakete, closePlanungspakete } =
    usePlanungspaketePopup();

  return (
    <div
      className="min-h-screen bg-black text-white"
      style={{ paddingTop: "var(--navbar-height, 3.5rem)" }}
    >
      {/* White background for navbar area */}
      <div
        className="fixed top-0 left-0 right-0 bg-white z-[90]"
        style={{ height: "var(--navbar-height, 3.5rem)" }}
      ></div>
      <div>
        <SectionRouter
          sections={sections}
          onSectionChange={setCurrentSectionId}
        >
          {/* Section 3 - Du individualisierst dein NEST Haus */}
          <section
            id="individualisierung"
            className="w-full pt-12 pb-16 bg-black"
          >
            <div className="w-full max-w-[1536px] mx-auto px-4 sm:px-6 lg:px-8">
              <div className="text-center mb-12 2xl:mb-24">
                <h1 className="h1-secondary text-white mb-2 md:mb-3">
                  Dein Raum zum Träumen
                </h1>
                <h3 className="h3-secondary text-gray-300 md:mb-8">
                  Weil nur du weißt, wie du richtig wohnst.
                </h3>
              </div>

              {/* Image container with same sizing as unser-part page */}
              <div className="w-full max-w-screen-2xl mx-auto md:px-8">
                <div className="flex justify-center">
                  <div className="w-full max-w-6xl overflow-hidden">
                    <HybridBlobImage
                      path={IMAGES.function.nestHausGrundrissSchema}
                      alt="NEST-Haus Grundriss Schema - Individualisierung und Planung"
                      width={1536}
                      height={809}
                      className="w-4/5 h-auto object-contain mx-auto"
                      sizes="(max-width: 768px) calc(80vw - 32px), (max-width: 1024px) calc(80vw - 64px), 922px"
                      quality={85}
                      strategy="client"
                      enableCache={true}
                      isInteractive={true}
                      isAboveFold={false}
                      isCritical={false}
                    />
                  </div>
                </div>
              </div>
            </div>
          </section>

          {/* Section 4 - Hier beginnt Freiheit */}
          <section id="freiheit" className="w-full bg-black py-16">
            <div className="w-full max-w-[1536px] mx-auto px-4 sm:px-6 lg:px-8">
              <FullWidthTextGrid
                title="Hier beginnt Freiheit"
                subtitle="Individuell dort, wo es zählt."
                backgroundColor="black"
                textBox1="<p class='p-secondary text-white'><span class='text-nest-gray'>Mit Nest hast du die</span> <span class='text-white font-medium'>Freiheit, deinen Grundriss so zu gestalten,</span> <span class='text-nest-gray'>wie es zu deinem Leben passt. Kein Schema, kein Standard. Nur Räume, die sich anfühlen wie du selbst.</span> <span class='text-white font-medium'>Denn richtig wohnen bedeutet mehr als Fläche und Funktion.</span> <span class='text-nest-gray'>Es ist Persönlichkeit, Ausdruck und Alltag der von dir in Einklang gebracht wird.</span></p>"
                textBox2="<p class='p-secondary text-white'><span class='text-nest-gray'>Wenn du auf dem Weg dorthin</span> Unterstützung <span class='text-nest-gray'>möchtest, begleiten wir dich Schritt für Schritt. Unsere</span> Planungspakete <span class='text-nest-gray'>führen dich</span> von der Einreichplanung bis zur Gestaltung des Innenraums. <span class='text-nest-gray'>Individuell, durchdacht und auf deine Vorstellungen abgestimmt. So entsteht aus einer Idee</span> <span class='text-white font-medium'>ein Zuhause, das wirklich zu dir passt.</span></p>"
                maxWidth={false}
              />

              {/* ImageGlassCard */}
              <ImageGlassCard backgroundColor="black" maxWidth={false} />

              {/* Additional Button Combination */}
              <div className="flex gap-4 justify-center w-full">
                <Button
                  variant="primary"
                  size="xs"
                  onClick={openPlanungspakete}
                >
                  Die Pakete
                </Button>
                <Link href="/konfigurator">
                  <Button variant="landing-secondary-blue" size="xs">
                    Jetzt bauen
                  </Button>
                </Link>
              </div>
            </div>
          </section>

          {/* Section 5 - Die Installationsebene */}
          <section id="installationsebene" className="w-full py-16 bg-black">
            <ImageWithFourTextGrid
              title="Konzipiert für deine Ideen"
              subtitle="Leitungen verlegen muss nicht immer kompliziert sein."
              backgroundColor="black"
              image={IMAGES.function.nestHausModulElektrikSanitaer}
              imageDescription="NEST-Haus Modulansicht für deinen Part"
              textCellTitle1="Die Installationsebene"
              textCell1="Alle unsere Gebäude werden mit einer Installationsebene ausgeführt und sind so konzipiert, dass ein unkompliziertes Demontieren der Interior-Platten möglich ist. Im Anschluss können sämltiche Elektro-, & Installationsarbeiten durchgeführt werden. 
Nach Abschluss dieser Arbeiten können die Interior-Platten wieder montiert werden. Dies ermöglicht eine stetigen Zugang zu sämtlichen im Gebäude verlegten Leitungen und ermöglicht auch eine unkomplizierte Erweiterung, Montage & Wartung."
              textCellTitle2="Wie transportierbar?"
              textCell2="Für den Transport des Gebäudes müssen die HKLS-Leitungen an den Schnittstellen zwischen den Modulen so ausgeführt werden, dass sie mit Muffen bzw. Verbindungsdosen von einander getrennt werden können. In unserem Planungspaket für HKLS-Technik erhältst du, die von uns vorgeschlagenen individuellen Lösungen der einzelnen Verbindungstechniken."
              textCellTitle3="Der Technikbereich"
              textCell3="Der Technikbereich im Gebäude sollte sich möglichst nahe beim Durchbruch zu den Gebäudeanschluss befinden. Hier werden die Schnittstellen vom öffentlichen Anschluss an Strom, Wasser und Kanal weiter in das Gebäude verteilt."
              textCellTitle4="Der Gebäudeanschluss"
              textCell4="Im Gebäude müssen sich zumindest zwei voneinander getrennte Durchbrüche zu den Versorgungsleitungen befinden. Der Stromanschluss ist immer separat mit einem eigenen Anschlussschacht auszuführen."
              maxWidth={false}
            />
          </section>

          {/* Wohnfläche erweitern Section */}
          <section id="wohnflaeche-erweitern" className="w-full py-16 bg-black">
            <ThreeByOneGrid
              title="Wohnfläche erweitern?"
              subtitle="Kein Problem."
              text="<p class='p-secondary text-white'>Mehr Raum, wenn du ihn brauchst. <span class='text-nest-gray'>Dein Nest Haus wächst mit. Dank durchdachter Konstruktion kannst du</span> jederzeit eine Zwischendecke einziehen <span class='text-nest-gray'>und dein Zuhause ganz einfach in ein zweigeschoßiges Raumwunder verwandeln.</span></p>"
              image1={IMAGES.function.nestHausPlattenFundament}
              image2={IMAGES.function.nestHausFundamentStreifenfundament}
              image1Description="NEST-Haus Planung Innenausbau mit Zwischendecke - Leichtbau Modul"
              image2Description="NEST-Haus Fundament Streifenfundament für Zwischendecke - Leichtbau Modul"
              textPosition="left"
              backgroundColor="black"
              maxWidth={false}
            />
          </section>

          {/* Flexibilität Section */}
          <section id="flexibilitaet" className="w-full py-16 bg-black">
            <ThreeByOneGrid
              title="Ob Decke einziehen, oder Haus erweitern."
              subtitle="Dein Nest bleibt flexibel und lässt sich an deine Lebensumstände anpassen"
              text="<p class='p-secondary text-white'><span class='text-nest-gray'>Durch intelligente</span> Standardisierung <span class='text-nest-gray'>garantieren wir</span> höchste Qualität, Langlebigkeit und Nachhaltigkeit zum bestmöglichen Preis. <span class='text-nest-gray'>Präzisionsgefertigte Module sorgen für</span> <span class='text-nest-gray'>Stabilität, Energieeffizienz</span> <span class='text-nest-gray'>und ein unvergleichliches Wohngefühl.</span> Dein Zuhause. Dein Stil. Deine Freiheit. <span class='text-nest-gray'>Mit Nest. musst du dich nicht entscheiden,</span> <span class='text-nest-gray'>denn</span> du bekommst alles.</p>"
              image1={IMAGES.function.nestHausFundamentPunktfundament}
              image2={IMAGES.function.nestHausFlexibilitaetErweiterung}
              image1Description="NEST-Haus Erweiterung Modulbau vergrößern Leichtbau Modul flexibel"
              image2Description="NEST-Haus Flexibilität Erweiterung Modulbau"
              textPosition="right"
              backgroundColor="black"
              maxWidth={false}
            />
          </section>

          {/* Planungspakete Section - Unterstützung gefällig? */}
          <section id="planungspakete" className="w-full pt-16 pb-8 bg-white">
<<<<<<< HEAD
            <div className="w-full max-w-[1536px] mx-auto px-4 sm:px-6 lg:px-8">
              <div className="text-center mb-12">
=======
            <div className="w-full max-w-screen-3xl mx-auto px-4 sm:px-6 lg:px-8">
              <div className="text-center mb-8">
>>>>>>> 1850e1ef
                <h1 className="h1-secondary text-gray-900 mb-2 md:mb-3">
                  Unterstützung gefällig?
                </h1>
                <h3 className="h3-secondary text-gray-600">
                  Entdecke unsere Planungs-Pakete, um das Beste für dich und
                  dein Nest rauszuholen.
                </h3>
              </div>

              <PlanungspaketeCards
                title=""
                subtitle=""
                maxWidth={false}
                showInstructions={false}
              />

              {/* Button Combo After Component */}
              <div className="flex gap-4 justify-center w-full mt-4 mb-8">
                <Button
                  variant="primary"
                  size="xs"
                  onClick={openPlanungspakete}
                >
                  Die Pakete
                </Button>
                <Link href="/unser-part">
                  <Button variant="landing-secondary-blue" size="xs">
                    Mehr Information
                  </Button>
                </Link>
              </div>
            </div>
          </section>

          {/* Beratung Section - Kein Plan? Kein Problem! */}
          <GetInContactBanner id="beratung" />
        </SectionRouter>

        {/* Image Carousel Section - Outside SectionRouter to avoid width issues */}
        <div className="hidden md:block">
          <LandingImagesCarousel backgroundColor="white" maxWidth={false} />
        </div>

        <Footer />

        {/* Planungspakete Lightbox */}
        <PlanungspaketeCardsLightbox
          title="Planungspakete"
          subtitle=""
          isOpen={isOpen}
          onClose={closePlanungspakete}
          showTrigger={false}
        />
      </div>
    </div>
  );
}<|MERGE_RESOLUTION|>--- conflicted
+++ resolved
@@ -238,13 +238,8 @@
 
           {/* Planungspakete Section - Unterstützung gefällig? */}
           <section id="planungspakete" className="w-full pt-16 pb-8 bg-white">
-<<<<<<< HEAD
-            <div className="w-full max-w-[1536px] mx-auto px-4 sm:px-6 lg:px-8">
+            <div className="w-full max-w-screen-3xl mx-auto px-4 sm:px-6 lg:px-8">
               <div className="text-center mb-12">
-=======
-            <div className="w-full max-w-screen-3xl mx-auto px-4 sm:px-6 lg:px-8">
-              <div className="text-center mb-8">
->>>>>>> 1850e1ef
                 <h1 className="h1-secondary text-gray-900 mb-2 md:mb-3">
                   Unterstützung gefällig?
                 </h1>
