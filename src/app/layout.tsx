import type { Metadata } from "next";
import { Inter } from "next/font/google";
import "./globals.css";
import Navbar from "@/components/layout/Navbar";
import AlphaTestProvider from "@/components/testing/AlphaTestProvider";
import AlphaSessionTracker from "@/components/testing/AlphaSessionTracker";
import { CookieConsentProvider } from "@/contexts/CookieConsentContext";
import CookieBanner from "@/components/CookieBanner";
import CookieSettingsHandler from "@/components/CookieSettingsHandler";

const inter = Inter({
  subsets: ["latin"],
  display: "swap",
});

export const metadata: Metadata = {
<<<<<<< HEAD
  title: "NEST-Haus | Modulare Häuser & Nachhaltiges Bauen in Österreich",
  description:
    "Entdecken Sie NEST-Haus modulare Bausysteme. Nachhaltig, energieeffizient und individuell konfigurierbar. Jetzt kostenlos beraten lassen!",
  keywords:
    "modulhaus, fertighaus, nachhaltiges bauen, energieeffizient, Österreich, hausbau konfigurator",
=======
  title: "NEST-Haus | Modulare Häuser & Nachhaltiges Bauen in Deutschland",
  description:
    "Entdecken Sie NEST-Haus modulare Bausysteme. Nachhaltig, energieeffizient und individuell konfigurierbar. Jetzt kostenlos beraten lassen!",
  keywords:
    "modulhaus, fertighaus, nachhaltiges bauen, energieeffizient, Deutschland, hausbau konfigurator",
>>>>>>> 8c6b94fb
  authors: [{ name: "NEST-Haus" }],
  creator: "NEST-Haus",
  publisher: "NEST-Haus",
  formatDetection: {
    email: false,
    address: false,
    telephone: false,
  },
<<<<<<< HEAD
  metadataBase: new URL("https://nest-haus.at"),
  alternates: {
    canonical: "https://nest-haus.at",
=======
  metadataBase: new URL("https://nest-haus.com"),
  alternates: {
    canonical: "https://nest-haus.com",
>>>>>>> 8c6b94fb
  },
  openGraph: {
    title: "NEST-Haus | Modulare Häuser & Nachhaltiges Bauen",
    description:
      "Entdecken Sie NEST-Haus modulare Bausysteme. Nachhaltig, energieeffizient und individuell konfigurierbar.",
<<<<<<< HEAD
    url: "https://nest-haus.at",
=======
    url: "https://nest-haus.com",
>>>>>>> 8c6b94fb
    siteName: "NEST-Haus",
    locale: "de_DE",
    type: "website",
    images: [
      {
        url: "/images/og-image.jpg",
        width: 1200,
        height: 630,
        alt: "NEST-Haus Modulare Häuser",
      },
    ],
  },
  twitter: {
    card: "summary_large_image",
    title: "NEST-Haus | Modulare Häuser & Nachhaltiges Bauen",
    description:
      "Entdecken Sie NEST-Haus modulare Bausysteme. Nachhaltig, energieeffizient und individuell konfigurierbar.",
    images: ["/images/twitter-image.jpg"],
  },
  robots: {
    index: true,
    follow: true,
    googleBot: {
      index: true,
      follow: true,
      "max-video-preview": -1,
      "max-image-preview": "large",
      "max-snippet": -1,
    },
  },
};

// Structured Data for Organization
const organizationSchema = {
  "@context": "https://schema.org",
  "@type": "Organization",
  name: "NEST-Haus",
  description: "Modulare Häuser und nachhaltiges Bauen",
<<<<<<< HEAD
  url: "https://nest-haus.at",
  logo: "https://nest-haus.at/logo.png",
=======
  url: "https://nest-haus.com",
  logo: "https://nest-haus.com/logo.png",
>>>>>>> 8c6b94fb
  contactPoint: {
    "@type": "ContactPoint",
    contactType: "customer service",
    availableLanguage: "German",
  },
  address: {
    "@type": "PostalAddress",
    addressCountry: "DE",
  },
  sameAs: [
    // Add your social media URLs here
    // "https://www.facebook.com/nest-haus",
    // "https://www.instagram.com/nest-haus",
    // "https://www.linkedin.com/company/nest-haus"
  ],
};

export default function RootLayout({
  children,
}: Readonly<{
  children: React.ReactNode;
}>) {
  return (
    <html lang="de">
      <head>
        <script
          type="application/ld+json"
          dangerouslySetInnerHTML={{
            __html: JSON.stringify(organizationSchema),
          }}
        />
      </head>
      <body
        className={`${inter.className} antialiased bg-white min-h-screen flex flex-col`}
      >
<<<<<<< HEAD
        <CookieConsentProvider>
          <Navbar />
          <main className="flex-1">{children}</main>
          <AlphaTestProvider />
          <AlphaSessionTracker />
          <CookieBanner />
          <CookieSettingsHandler />
        </CookieConsentProvider>
=======
        <Navbar />
        <main className="flex-1">{children}</main>
>>>>>>> 8c6b94fb
      </body>
    </html>
  );
}<|MERGE_RESOLUTION|>--- conflicted
+++ resolved
@@ -14,19 +14,11 @@
 });
 
 export const metadata: Metadata = {
-<<<<<<< HEAD
-  title: "NEST-Haus | Modulare Häuser & Nachhaltiges Bauen in Österreich",
-  description:
-    "Entdecken Sie NEST-Haus modulare Bausysteme. Nachhaltig, energieeffizient und individuell konfigurierbar. Jetzt kostenlos beraten lassen!",
-  keywords:
-    "modulhaus, fertighaus, nachhaltiges bauen, energieeffizient, Österreich, hausbau konfigurator",
-=======
   title: "NEST-Haus | Modulare Häuser & Nachhaltiges Bauen in Deutschland",
   description:
     "Entdecken Sie NEST-Haus modulare Bausysteme. Nachhaltig, energieeffizient und individuell konfigurierbar. Jetzt kostenlos beraten lassen!",
   keywords:
     "modulhaus, fertighaus, nachhaltiges bauen, energieeffizient, Deutschland, hausbau konfigurator",
->>>>>>> 8c6b94fb
   authors: [{ name: "NEST-Haus" }],
   creator: "NEST-Haus",
   publisher: "NEST-Haus",
@@ -35,25 +27,15 @@
     address: false,
     telephone: false,
   },
-<<<<<<< HEAD
-  metadataBase: new URL("https://nest-haus.at"),
-  alternates: {
-    canonical: "https://nest-haus.at",
-=======
   metadataBase: new URL("https://nest-haus.com"),
   alternates: {
     canonical: "https://nest-haus.com",
->>>>>>> 8c6b94fb
   },
   openGraph: {
     title: "NEST-Haus | Modulare Häuser & Nachhaltiges Bauen",
     description:
       "Entdecken Sie NEST-Haus modulare Bausysteme. Nachhaltig, energieeffizient und individuell konfigurierbar.",
-<<<<<<< HEAD
-    url: "https://nest-haus.at",
-=======
     url: "https://nest-haus.com",
->>>>>>> 8c6b94fb
     siteName: "NEST-Haus",
     locale: "de_DE",
     type: "website",
@@ -92,13 +74,8 @@
   "@type": "Organization",
   name: "NEST-Haus",
   description: "Modulare Häuser und nachhaltiges Bauen",
-<<<<<<< HEAD
-  url: "https://nest-haus.at",
-  logo: "https://nest-haus.at/logo.png",
-=======
   url: "https://nest-haus.com",
   logo: "https://nest-haus.com/logo.png",
->>>>>>> 8c6b94fb
   contactPoint: {
     "@type": "ContactPoint",
     contactType: "customer service",
@@ -134,19 +111,8 @@
       <body
         className={`${inter.className} antialiased bg-white min-h-screen flex flex-col`}
       >
-<<<<<<< HEAD
-        <CookieConsentProvider>
-          <Navbar />
-          <main className="flex-1">{children}</main>
-          <AlphaTestProvider />
-          <AlphaSessionTracker />
-          <CookieBanner />
-          <CookieSettingsHandler />
-        </CookieConsentProvider>
-=======
         <Navbar />
         <main className="flex-1">{children}</main>
->>>>>>> 8c6b94fb
       </body>
     </html>
   );
