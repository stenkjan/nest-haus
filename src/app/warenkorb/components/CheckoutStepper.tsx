"use client";

import React, { useEffect, useMemo, useState } from "react";
import { PriceUtils } from "@/app/konfigurator/core/PriceUtils";
import { PriceCalculator } from "@/app/konfigurator/core/PriceCalculator";
import type { CartItem, ConfigurationCartItem } from "@/store/cartStore";
import type { ConfigurationItem } from "@/store/configuratorStore";
import {
  PLANNING_PACKAGES,
  GRUNDSTUECKSCHECK_PRICE,
} from "@/constants/configurator";
import { GrundstueckCheckForm, ContactMap } from "@/components/sections";
import { AppointmentBooking } from "@/components/sections";
import {
  planungspaketeCardData,
  type PlanungspaketeCardData,
} from "@/components/cards/PlanungspaketeCards";
import { defaultSquareTextCardData } from "@/components/cards/SquareTextCard";
import {
  CheckoutStepCard,
  CheckoutPlanungspaketeCards,
} from "@/components/cards";
import { ImageManager } from "@/app/konfigurator/core/ImageManager";
import { HybridBlobImage } from "@/components/images";
import { useConfiguratorStore } from "@/store/configuratorStore";
import { useCartStore } from "@/store/cartStore";
import type { ViewType } from "@/app/konfigurator/types/configurator.types";
import { CHECKOUT_STEPS } from "@/app/warenkorb/steps";
import { Button } from "@/components/ui";
// Overlay components for warenkorb preview
import PvModuleOverlay from "@/app/konfigurator/components/PvModuleOverlay";
import BelichtungsPaketOverlay from "@/app/konfigurator/components/BelichtungsPaketOverlay";
import FensterOverlay from "@/app/konfigurator/components/FensterOverlay";

interface CheckoutStepperProps {
  items: (CartItem | ConfigurationCartItem)[];
  getCartTotal: () => number;
  removeFromCart: (itemId: string) => void;
  addConfigurationToCart: (config: ConfigurationCartItem) => void;
  onScrollToContact?: () => void;
  stepIndex?: number;
  onStepChange?: (nextIndex: number) => void;
  hideProgress?: boolean;
}

export default function CheckoutStepper({
  items,
  getCartTotal,
  removeFromCart,
  addConfigurationToCart,
  onScrollToContact,
  stepIndex: controlledStepIndex,
  onStepChange,
  hideProgress = false,
}: CheckoutStepperProps) {
  const { getAppointmentSummary, getAppointmentSummaryShort, getDeliveryDate } =
    useCartStore();
  const [internalStepIndex, setInternalStepIndex] = useState<number>(0);
  const [_hasScrolledToBottom, setHasScrolledToBottom] =
    useState<boolean>(false);
  const isControlled =
    typeof controlledStepIndex === "number" &&
    typeof onStepChange === "function";
  const stepIndex = isControlled
    ? (controlledStepIndex as number)
    : internalStepIndex;
  const setStepIndex = (updater: number | ((i: number) => number)) => {
    const next =
      typeof updater === "function"
        ? (updater as (i: number) => number)(stepIndex)
        : updater;
    if (isControlled) {
      // Controlled: delegate to parent
      onStepChange!(Math.max(0, Math.min(next, steps.length - 1)));
    } else {
      // Uncontrolled or missing handler: update internal state
      setInternalStepIndex(Math.max(0, Math.min(next, steps.length - 1)));
    }
  };
  const {
    configuration,
    hasPart2BeenActive: _hasPart2BeenActive,
    hasPart3BeenActive: _hasPart3BeenActive,
  } = useConfiguratorStore();

  const configItem = useMemo(() => {
    return items.find((it) => "nest" in it && it.nest) as
      | ConfigurationCartItem
      | undefined;
  }, [items]);

  const [localSelectedPlan, setLocalSelectedPlan] = useState<string | null>(
    ((): string | null => {
      // Priority: configurator's current planungspaket > cart item's planungspaket
      const configuratorPlan = configuration?.planungspaket?.value;
      const cartPlan = (
        items.find((it) => "nest" in it && it.nest) as
          | ConfigurationCartItem
          | undefined
      )?.planungspaket?.value;
      const selectedPlan = configuratorPlan ?? cartPlan ?? "basis"; // Default to basis if nothing selected

      return selectedPlan;
    })()
  );

  useEffect(() => {
    // Sync with configurator's planungspaket when it changes, otherwise use cart item
    const configuratorPlan = configuration?.planungspaket?.value;
    const cartPlan = configItem?.planungspaket?.value;
    const selectedPlan = configuratorPlan ?? cartPlan ?? "basis"; // Default to basis

    setLocalSelectedPlan(selectedPlan);
  }, [
    configuration?.planungspaket?.value,
    configItem?.planungspaket?.value,
    localSelectedPlan,
  ]);

  // Listen for planungspaket changes from configurator to update local selection
  useEffect(() => {
    if (typeof window === "undefined") return;

    const handlePlanungspaketChanged = () => {
      const configuratorPlan = configuration?.planungspaket?.value;
      const selectedPlan = configuratorPlan ?? "basis"; // Always ensure we have a selection
      setLocalSelectedPlan(selectedPlan);
    };

    window.addEventListener(
      "planungspaket-changed",
      handlePlanungspaketChanged
    );
    return () =>
      window.removeEventListener(
        "planungspaket-changed",
        handlePlanungspaketChanged
      );
  }, [configuration?.planungspaket?.value, localSelectedPlan]);

  // Ensure proper initialization after component mount (handles hydration timing)
  useEffect(() => {
    const configuratorPlan = configuration?.planungspaket?.value;
    const cartPlan = configItem?.planungspaket?.value;
    const selectedPlan = configuratorPlan ?? cartPlan ?? "basis";

    console.log(
      "🚀 CheckoutStepper: Post-mount planungspaket initialization:",
      {
        configuratorPlan,
        cartPlan,
        selectedPlan,
        currentLocal: localSelectedPlan,
        needsUpdate: localSelectedPlan !== selectedPlan,
        hasConfiguration: !!configuration,
        hasConfigItem: !!configItem,
      }
    );

    if (localSelectedPlan !== selectedPlan) {
      console.log(
        "🔄 CheckoutStepper: Correcting localSelectedPlan after mount"
      );
      setLocalSelectedPlan(selectedPlan);
    }
  }, [configuration, configItem, localSelectedPlan]);

  // Scroll detection for top forward button
  useEffect(() => {
    const handleScroll = () => {
      const scrollTop =
        window.pageYOffset || document.documentElement.scrollTop;
      const windowHeight = window.innerHeight;
      const documentHeight = document.documentElement.scrollHeight;

      // Check if user has scrolled to within 100px of the bottom
      const hasReachedBottom = scrollTop + windowHeight >= documentHeight - 100;
      setHasScrolledToBottom(hasReachedBottom);
    };

    window.addEventListener("scroll", handleScroll);
    return () => window.removeEventListener("scroll", handleScroll);
  }, []);

  const steps = CHECKOUT_STEPS;

  // URL hash mapping for checkout steps - wrapped in useMemo to prevent re-creation
  const stepToHash = useMemo(
    () =>
      ({
        0: "übersicht",
        1: "vorentwurfsplan",
        2: "planungspakete",
        3: "terminvereinbarung",
        4: "liefertermin",
      }) as const,
    []
  );

  const hashToStep = useMemo(
    () =>
      ({
        übersicht: 0,
        vorentwurfsplan: 1,
        planungspakete: 2,
        terminvereinbarung: 3,
        liefertermin: 4,
      }) as const,
    []
  );

  // Initialize step from URL hash on component mount
  useEffect(() => {
    if (typeof window !== "undefined") {
      const hash = window.location.hash.slice(1); // Remove #
      const stepFromHash = hashToStep[hash as keyof typeof hashToStep];
      if (stepFromHash !== undefined && !isControlled) {
        setInternalStepIndex(stepFromHash);
      }
    }
  }, [hashToStep, isControlled]);

  // Listen for hash changes to update step
  useEffect(() => {
    if (typeof window === "undefined" || isControlled) return;

    const handleHashChange = () => {
      const hash = window.location.hash.slice(1);
      const stepFromHash = hashToStep[hash as keyof typeof hashToStep];
      if (stepFromHash !== undefined) {
        setInternalStepIndex(stepFromHash);
      }
    };

    window.addEventListener("hashchange", handleHashChange);
    return () => window.removeEventListener("hashchange", handleHashChange);
  }, [hashToStep, isControlled]);

  // Update URL hash when step changes
  useEffect(() => {
    if (typeof window !== "undefined") {
      const targetHash = stepToHash[stepIndex as keyof typeof stepToHash];
      if (targetHash && window.location.hash !== `#${targetHash}`) {
        window.history.replaceState(null, "", `#${targetHash}`);
      }
    }
  }, [stepIndex, stepToHash]);

  const goNext = () => {
    setStepIndex((i) => Math.min(i + 1, steps.length - 1));
    window.scrollTo({ top: 0, behavior: "smooth" });
  };
  const goPrev = () => {
    setStepIndex((i) => Math.max(i - 1, 0));
    window.scrollTo({ top: 0, behavior: "smooth" });
  };

  const ensureGrundstueckscheckIncluded = () => {
    if (!configItem) return;
    const previousPrice = configItem.grundstueckscheck?.price || 0;

    const updated: ConfigurationCartItem = {
      ...configItem,
      grundstueckscheck: {
        category: "grundstueckscheck",
        value: "grundstueckscheck",
        name: "Grundstückscheck",
        price: GRUNDSTUECKSCHECK_PRICE,
        description: "Grundstückscheck",
      },
      totalPrice: Math.max(0, (configItem.totalPrice || 0) - previousPrice),
    };

    removeFromCart(configItem.id);
    addConfigurationToCart(updated);
  };

  const setPlanningPackage = (value: string) => {
    console.log("📦 CheckoutStepper: Setting planning package to:", value);

    if (!configItem) return;
    const target = PLANNING_PACKAGES.find((p) => p.value === value);
    if (!target) return;

    const previousPrice = configItem.planungspaket?.price || 0;
    const updated: ConfigurationCartItem = {
      ...configItem,
      planungspaket: {
        category: "planungspaket",
        value: target.value,
        name: target.name,
        price: target.price,
        description: target.description.replace(/\n/g, " "),
      },
      totalPrice: Math.max(
        0,
        (configItem.totalPrice || 0) - previousPrice + target.price
      ),
    };

    // Update configurator store to keep it in sync
    if (configuration) {
      console.log(
        "🔄 CheckoutStepper: Syncing planungspaket back to configurator store"
      );
      const { updateSelection } = useConfiguratorStore.getState();
      updateSelection({
        category: "planungspaket",
        value: target.value,
        name: target.name,
        price: target.price,
        description: target.description,
      });
    }

    removeFromCart(configItem.id);
    addConfigurationToCart(updated);
  };

  // Helpers for Überblick step
  const calculateMonthlyPayment = (price: number) => {
    const months = 240;
    const interestRate = 0.035 / 12;
    const monthlyPayment =
      (price * (interestRate * Math.pow(1 + interestRate, months))) /
      (Math.pow(1 + interestRate, months) - 1);
    return PriceUtils.formatPrice(monthlyPayment);
  };

  // Enhanced item price calculation - same logic as konfigurator SummaryPanel
  const getItemPrice = (
    key: string,
    selection: ConfigurationItem,
    cartItemConfig: ConfigurationCartItem
  ): number => {
    // For quantity-based items, calculate based on quantity/squareMeters
    if (key === "pvanlage") {
      return (selection.quantity || 1) * (selection.price || 0);
    }
    if (key === "fenster") {
      // Fenster price is already included in belichtungspaket calculation, so return 0
      return 0;
    }

    // For belichtungspaket, calculate dynamic price
    if (key === "belichtungspaket" && cartItemConfig?.nest) {
      try {
        // Ensure we have valid selection data
        if (!selection.value || !cartItemConfig.nest.value) {
          console.warn(
            "Invalid belichtungspaket or nest data, using base price"
          );
          return selection.price || 0;
        }

        const selectionOption = {
          category: key,
          value: selection.value,
          name: selection.name,
          price: selection.price || 0,
        };
        return PriceCalculator.calculateBelichtungspaketPrice(
          selectionOption,
          cartItemConfig.nest,
          cartItemConfig.fenster ?? undefined
        );
      } catch (error) {
        console.error(
          "Error calculating belichtungspaket price in summary:",
          error
        );
        return selection.price || 0;
      }
    }

    // For stirnseite, calculate dynamic price
    if (key === "stirnseite" && selection.value !== "keine_verglasung") {
      try {
        const selectionOption = {
          category: key,
          value: selection.value,
          name: selection.name,
          price: selection.price || 0,
        };
        return PriceCalculator.calculateStirnseitePrice(
          selectionOption,
          cartItemConfig.fenster ?? undefined
        );
      } catch (error) {
        console.error("Error calculating stirnseite price in summary:", error);
        return selection.price || 0;
      }
    }

    // For gebäudehülle, innenverkleidung, and fussboden, calculate dynamic price based on nest size
    if (
      (key === "gebaeudehuelle" ||
        key === "innenverkleidung" ||
        key === "fussboden") &&
      cartItemConfig?.nest
    ) {
      try {
        // Calculate the price difference for this specific option
        const currentNestValue = cartItemConfig.nest.value;

        // Use defaults for base calculation
        const baseGebaeudehuelle = "trapezblech";
        const baseInnenverkleidung = "kiefer";
        const baseFussboden = "parkett";

        // Calculate base combination price (all defaults)
        const basePrice = PriceCalculator.calculateCombinationPrice(
          currentNestValue,
          baseGebaeudehuelle,
          baseInnenverkleidung,
          baseFussboden
        );

        // Calculate combination price with this specific option
        let testGebaeudehuelle = baseGebaeudehuelle;
        let testInnenverkleidung = baseInnenverkleidung;
        let testFussboden = baseFussboden;

        if (key === "gebaeudehuelle") testGebaeudehuelle = selection.value;
        if (key === "innenverkleidung") testInnenverkleidung = selection.value;
        if (key === "fussboden") testFussboden = selection.value;

        const combinationPrice = PriceCalculator.calculateCombinationPrice(
          currentNestValue,
          testGebaeudehuelle,
          testInnenverkleidung,
          testFussboden
        );

        // Return the price difference (this option's contribution)
        const optionPrice = combinationPrice - basePrice;
        return Math.max(0, optionPrice); // Don't show negative prices in summary
      } catch (error) {
        console.error(`Error calculating ${key} price in summary:`, error);
        return selection.price || 0;
      }
    }

    // For all other items, use the base price
    return selection.price || 0;
  };

  const isItemIncluded = (
    key: string,
    selection: ConfigurationItem,
    cartItemConfig: ConfigurationCartItem
  ): boolean => {
    // Use the calculated price to determine if item is included
    const calculatedPrice = getItemPrice(key, selection, cartItemConfig);
    return calculatedPrice === 0;
  };

  // Helper function to get display name for belichtungspaket
  const getBelichtungspaketDisplayName = (
    belichtungspaket: ConfigurationItem,
    fenster?: ConfigurationItem | null
  ) => {
    if (!belichtungspaket) return "";

    const levelNames = {
      light: "Light",
      medium: "Medium",
      bright: "Bright",
    };

    const levelName =
      levelNames[belichtungspaket.value as keyof typeof levelNames] ||
      belichtungspaket.name;
    const fensterName = fenster?.name ? ` - ${fenster.name}` : " - PVC Fenster";

    return `Belichtungspaket ${levelName}${fensterName}`;
  };

  const getCategoryDisplayName = (category: string): string => {
    const categoryNames: Record<string, string> = {
      nest: "Nest",
      gebaeudehuelle: "Gebäudehülle",
      innenverkleidung: "Innenverkleidung",
      fussboden: "Fußboden",
      pvanlage: "PV-Anlage",
      fenster: "Fenster",
      planungspaket: "Planungspaket",
      grundstueckscheck: "Grundstückscheck",
    };
    return categoryNames[category] || category;
  };

  const getConfigurationTitle = (
    item: CartItem | ConfigurationCartItem
  ): string => {
    if ("nest" in item) {
      if (item.nest?.name) return item.nest.name;
      if (item.grundstueckscheck && !item.nest) return "Grundstückscheck";
      return "Nest Konfiguration";
    }
    if ("name" in item) return item.name;
    return "Artikel";
  };

  const renderConfigurationDetails = (
    item: CartItem | ConfigurationCartItem
  ) => {
    const details: Array<{
      label: string;
      value: string;
      price: number;
      isIncluded: boolean;
      category: string;
      isBottomItem?: boolean;
    }> = [];

    if ("nest" in item) {
      const configEntries = Object.entries(item).filter(
        ([key, selection]) =>
          selection &&
          key !== "sessionId" &&
          key !== "totalPrice" &&
          key !== "timestamp" &&
          key !== "id" &&
          key !== "addedAt" &&
          key !== "isFromConfigurator" &&
          key !== "nest"
      );

      const { middleItems, bottomItems } =
        PriceUtils.sortConfigurationEntries(configEntries);

      middleItems.forEach(([key, selection]) => {
        if (
          [
            "gebaeudehuelle",
            "innenverkleidung",
            "fussboden",
            "pvanlage",
            "belichtungspaket",
            "stirnseite",
          ].includes(key)
        ) {
          // Exclude fenster from cart display since its price is incorporated into belichtungspaket and stirnseite
          // Use the same price calculation logic as konfigurator
          const calculatedPrice = getItemPrice(
            key,
            selection,
            item as ConfigurationCartItem
          );
          const isIncluded = isItemIncluded(
            key,
            selection,
            item as ConfigurationCartItem
          );

          let displayName = selection.name;

          // Special display name handling
          if (key === "belichtungspaket") {
            displayName = getBelichtungspaketDisplayName(
              selection,
              (item as ConfigurationCartItem).fenster ?? null
            );
          } else if (
            key === "pvanlage" &&
            selection.quantity &&
            selection.quantity > 1
          ) {
            displayName = `${selection.name} (${selection.quantity}x)`;
          }

          details.push({
            label: getCategoryDisplayName(key),
            value: displayName,
            price: isIncluded ? 0 : calculatedPrice,
            isIncluded,
            category: key,
            isBottomItem: false,
          });
        }
      });

      bottomItems.forEach(([key, selection]) => {
        // Show planungspaket in cart details
        if (key === "planungspaket" || key === "grundstueckscheck") {
          const displayName = selection.name;
          const displayPrice = selection.price || 0;
          // Only "basis" planungspaket is included (0€), others show actual price
          const isIncluded = displayPrice === 0 && key === "planungspaket";

          details.push({
            label: getCategoryDisplayName(key),
            value: displayName,
            price: displayPrice,
            isIncluded,
            category: key,
            isBottomItem: true,
          });
        }
      });
    }

    return details;
  };

  const getNextPlanungspaket = (currentPackage?: string) => {
    const packageHierarchy = [
      { id: "basis", name: "Planung Basis", price: 8900 },
      { id: "plus", name: "Planung Plus", price: 13900 },
      { id: "pro", name: "Planung Pro", price: 18900 },
    ];
    if (!currentPackage) return packageHierarchy[0];
    const currentIndex = packageHierarchy.findIndex(
      (pkg) => pkg.id === currentPackage
    );
    if (currentIndex !== -1 && currentIndex < packageHierarchy.length - 1) {
      return packageHierarchy[currentIndex + 1];
    }
    return null;
  };

  const _getUpgradeSuggestion = (item: CartItem | ConfigurationCartItem) => {
    if (!("nest" in item) || !item.nest) return null;
    const currentPlanungspaket = item.planungspaket?.value;
    const nextPlanungspaket = getNextPlanungspaket(currentPlanungspaket);
    if (nextPlanungspaket) {
      const currentPrice = item.planungspaket?.price || 0;
      const upgradePrice = nextPlanungspaket.price - currentPrice;
      return {
        type: "planungspaket" as const,
        name: nextPlanungspaket.name,
        price: upgradePrice,
        description: `Planungspaket ${nextPlanungspaket.name} hinzufügen`,
      };
    }
    if (!item.grundstueckscheck) {
      return {
        type: "grundstueckscheck" as const,
        name: "Grundstückscheck",
        price: GRUNDSTUECKSCHECK_PRICE,
        description: "Grundstückscheck hinzufügen",
      };
    }
    return null;
  };

  const renderProgress = () => {
    return (
      <div className="w-full mb-6">
        {/* Desktop/Tablet */}
        <div className="relative hidden md:block">
          {/* Connecting Line - Only between dots, not extending to edges */}
          {steps.length > 1 && (
            <div
              className="absolute top-3 h-0.5 bg-gray-200"
              style={{
                left: `${100 / steps.length / 2}%`,
                right: `${100 / steps.length / 2}%`,
              }}
            />
          )}
          {/* Progress Line - Only between dots */}
          {steps.length > 1 && (
            <div
              className="absolute top-3 h-0.5 bg-blue-500 transition-all duration-300"
              style={{
                left: `${100 / steps.length / 2}%`,
                width:
                  stepIndex === 0
                    ? "0%"
                    : `${(stepIndex / (steps.length - 1)) * (100 - 100 / steps.length)}%`,
              }}
            />
          )}
          <div className="grid grid-cols-5 gap-0">
            {steps.map((label, idx) => {
              const isDone = idx < stepIndex;
              const isCurrent = idx === stepIndex;
              const circleClass = isDone
                ? "bg-blue-500 border-blue-500"
                : isCurrent
                  ? "bg-white border-blue-500"
                  : "bg-white border-gray-300";
              const dotInner = isDone ? (
                <span className="w-2 h-2 bg-white rounded-full" />
              ) : null;
              return (
                <div key={idx} className="flex flex-col items-center">
                  <div
                    className={`relative z-10 w-6 h-6 rounded-full border-2 flex items-center justify-center ${circleClass}`}
                    aria-label={`Schritt ${idx + 1}: ${label}`}
                  >
                    {dotInner}
                  </div>
                  <div className="mt-2 text-sm text-center text-gray-700 leading-tight break-words px-1">
                    {label}
                  </div>
                </div>
              );
            })}
          </div>
        </div>

        {/* Mobile: Compact Dots with current step title */}
        <div className="md:hidden">
          {/* Top row with circles and labels */}
          <div className="relative mb-1">
            {/* Top row connecting line - between 3 dots */}
            <div
              className="absolute top-2.5 h-0.5 bg-gray-200"
              style={{
                left: `${100 / 3 / 2}%`, // 16.67%
                right: `${100 / 3 / 2}%`, // 16.67%
              }}
            />
            {/* Top row progress line */}
            <div
              className="absolute top-2.5 h-0.5 bg-blue-500 transition-all duration-300"
              style={{
                left: `${100 / 3 / 2}%`,
                width:
                  Math.min(stepIndex, 2) === 0
                    ? "0%"
                    : `${(Math.min(stepIndex, 2) / 2) * (100 - 100 / 3)}%`,
              }}
            />
            <div className="grid grid-cols-3 gap-2">
              {steps.slice(0, 3).map((label, i) => {
                const idx = i;
                const isDone = idx < stepIndex;
                const isCurrent = idx === stepIndex;
                const circleClass = isDone
                  ? "bg-blue-500 border-blue-500"
                  : isCurrent
                    ? "bg-white border-blue-500"
                    : "bg-white border-gray-300";
                const dotInner = isDone ? (
                  <span className="w-2 h-2 bg-white rounded-full" />
                ) : null;
                return (
                  <div
                    key={`mrow1-${idx}`}
                    className="flex flex-col items-center"
                  >
                    <div
                      className={`relative z-10 w-5 h-5 rounded-full border-2 flex items-center justify-center ${circleClass}`}
                    >
                      {dotInner}
                    </div>
                    <div className="mt-1 text-[11px] text-center text-gray-700 leading-tight break-words px-1">
                      {label}
                    </div>
                  </div>
                );
              })}
            </div>
          </div>
          {/* Bottom row with circles and labels */}
          <div className="relative mt-2">
            {/* Bottom row connecting line - between 2 dots */}
            <div
              className="absolute top-2.5 h-0.5 bg-gray-200"
              style={{
                left: `${100 / 2 / 2}%`, // 25%
                right: `${100 / 2 / 2}%`, // 25%
              }}
            />
            {/* Bottom row progress line */}
            <div
              className="absolute top-2.5 h-0.5 bg-blue-500 transition-all duration-300"
              style={{
                left: `${100 / 2 / 2}%`,
                width: stepIndex <= 3 ? "0%" : "50%", // Full progress between the 2 dots when on step 4
              }}
            />
            <div className="grid grid-cols-2 gap-2">
              {steps.slice(3).map((label, i) => {
                const idx = i + 3;
                const isDone = idx < stepIndex;
                const isCurrent = idx === stepIndex;
                const circleClass = isDone
                  ? "bg-blue-500 border-blue-500"
                  : isCurrent
                    ? "bg-white border-blue-500"
                    : "bg-white border-gray-300";
                const dotInner = isDone ? (
                  <span className="w-2 h-2 bg-white rounded-full" />
                ) : null;
                return (
                  <div
                    key={`mrow2-${idx}`}
                    className="flex flex-col items-center"
                  >
                    <div
                      className={`relative z-10 w-5 h-5 rounded-full border-2 flex items-center justify-center ${circleClass}`}
                    >
                      {dotInner}
                    </div>
                    <div className="mt-1 text-[11px] text-center text-gray-700 leading-tight break-words px-1">
                      {label}
                    </div>
                  </div>
                );
              })}
            </div>
          </div>
        </div>
      </div>
    );
  };

  const copyByStep: Array<{
    title: string;
    subtitle: string;
    description: string;
  }> = [
    {
      title: "Bereit für dein neues Zuhause?",
      subtitle:
        "In wenigen Schritten zu deinem neuen Zuhause - ganz ohne Verpflichtungen!",
      description:
        "Du hast dich für dein Nest-Haus entschieden. In den nächsten Schritten klären wir gemeinsam, was wir von dir benötigen und was wir für dich übernehmen, damit dein Zuhause genau so wird, wie du es dir wünschst. \n\n Wir kümmern uns um die Rahmenbedingungen und rechtlichen Schritte. Bis dahin zahlst du nur für unseren Service – keine Verpflichtung, falls etwas nicht passt.",
    },
    {
      title: "Der Ablauf",
      subtitle: "Schritt für Schritt",
      description:
        "Damit aus deinem Vorentwurf **ein Zuhause wird,** begleiten wir dich durch den gesamten Bauprozess. **Schritt für Schritt** gehen wir mit dir alle Phasen durch: von der **Einreichplanung und dem Baubescheid** über die Vorbereitung deines Grundstücks und den Bau des **Fundaments** bis hin zur **Lieferung und Montage** deines Nest-Haus.\n\nNach der **Lieferung** deines Nest-Hauses kannst du die **Haustechnik** und den **Innenausbau** entweder selbst übernehmen oder auf das Know-how unserer erfahrenen **Partnerbetriebe** zurückgreifen. Dabei stehen wir dir jederzeit **beratend zur Seite,** damit dein Zuhause genau so wird, wie du es dir wünschst.",
    },
    {
      title: "Die Planung",
      subtitle: "Unsere Planungspakete sind hier, um dich zu unterstützen!",
      description:
        "Unsere **drei Planungspakete** geben dir Sicherheit für dein Nest-Haus. Mit dem **Basis-Paket** erhältst du eine genehmigungsfähige **Einreichplanung** und alle technischen **Grundlagen.** Das **Plus-Paket** erweitert dies um die komplette **Haustechnik- und Innenausbauplanung.**\n\nIm **Pro-Paket** entwickeln wir zusätzlich ein umfassendes **Interiorkonzept,** das Raumgefühl, Farben, Materialien und Licht vereint. Die Umsetzung kannst du **selbst übernehmen** oder mit unseren erfahrenen **Partnerfirmen realisieren.**",
    },
    {
      title: "Dein individuelles Nest-Haus ",
      subtitle: "Vereinbare dein Startgespräch mit dem Nest Team",
      description:
        "Buche deinen **Termin** für ein persönliches **Startgespräch,** in dem wir deine **individuellen Wünsche** aufnehmen und die Grundlage für deinen **Vorentwurf** erarbeiten.\n\nDurch die Angaben zu deinem **Grundstück** können wir uns bestmöglich vorbereiten und dir bereits **erste Ideen** und konkrete Ansätze vorstellen. So entsteht **Schritt für Schritt** ein Vorentwurf, der genau zu deinen Bedürfnissen passt.",
    },
    {
      title: "Bereit für Vorfreude?",
      subtitle: "Dein Garantierter Liefertermin steht fest",
      description:
        "Hier findest du alle **Details deiner Auswahl** inklusive transparenter Preise. Nutze diesen Moment, um alle Angaben in Ruhe zu überprüfen. Nach dem Absenden erhältst du eine **schriftliche Bestätigung,** und wir beginnen mit der **Ausarbeitung deines Vorentwurfs** sowie der Überprüfung deines Grundstücks.\n\nSolltest du mit dem Vorentwurf **nicht zufrieden sein,** kannst du vom **Kauf** deines Nest-Hauses **zurücktreten.** In diesem Fall zahlst du lediglich die Kosten für den Vorentwurf.",
    },
  ];

  // Helper: parse euro-formatted strings like "€10.900" into integer euros (10900)
  const parseEuro = (s: string): number => {
    const digitsOnly = s.replace(/[^\d]/g, "");
    return digitsOnly ? parseInt(digitsOnly, 10) : 0;
  };

  // Basis price from displayed pricing cards to compute deltas consistently
  const basisDisplayPrice = useMemo(() => {
    const basisCard = (planungspaketeCardData as PlanungspaketeCardData[]).find(
      (c) => c.title.toLowerCase().includes("basis")
    );
    return parseEuro(basisCard?.price || "€0");
  }, []);

  const renderIntro = () => {
    const c = copyByStep[stepIndex];
    const total = getCartTotal();
    const grundstueckscheckDone = Boolean(configItem?.grundstueckscheck);
    const dueNow = GRUNDSTUECKSCHECK_PRICE; // Grundstückscheck is always due today as part of the process
    const _planungspaketDone = Boolean(configItem?.planungspaket?.value);
    const _terminDone = false; // Integrate with AppointmentBooking state if available

    // Use local selection if available so summary reflects user choice immediately
    const selectedPlanValue =
      localSelectedPlan ?? configItem?.planungspaket?.value ?? null;
    const selectedPlanPackage = selectedPlanValue
      ? PLANNING_PACKAGES.find((p) => p.value === selectedPlanValue)
      : null;
    const selectedPlanName =
      selectedPlanPackage?.name || selectedPlanValue || "—";
    const selectedPlanPrice =
      selectedPlanPackage?.price || configItem?.planungspaket?.price || 0;
    const isPlanSelected = Boolean(selectedPlanValue);

    const rowWrapperClass =
      "flex items-center justify-between gap-4 py-3 md:py-4 px-6 md:px-7";
    const rowTextClass = (_rowStep: number) => "text-gray-900"; // Always show main content in black, only subtexts should be grey
    const getRowSubtitle = (rowStep: number): string => {
      switch (rowStep) {
        case 0:
          return "Preis deiner Auswahl";
        case 1:
          return "Prüfung deines Grundstücks";
        case 2:
          return "Gewähltes Planungsniveau";
        case 3:
          return "Terminplanung";
        default:
          return "6 Monate nach Terminvereinbarung";
      }
    };
    return (
      <div className="flex flex-col gap-6">
        <div className="w-full">
<<<<<<< HEAD
          {stepIndex === 4 ? (
            <div className="pt-4 md:pt-6 pb-2 md:pb-3">
              <div className="flex items-start justify-between gap-4">
                <div className="text-left">
                  <h1 className="h1-secondary text-gray-900">
                    {getAppointmentSummary()
                      ? "Garantierter Liefertermin"
                      : "Liefertermin"}
                  </h1>
                </div>
                <div className="text-right">
                  {getAppointmentSummary() ? (
                    <div className="h1-secondary text-gray-900">
                      {deliveryDateString}
                    </div>
                  ) : (
                    <div className="text-right">
                      <div className="text-lg md:text-xl lg:text-2xl text-gray-600 font-medium">
                        Zum Fortfahren bitte einen{" "}
                        <button
                          onClick={() => onStepChange?.(3)}
                          className="underline hover:text-gray-700 transition-colors"
                        >
                          Termin vereinbaren
                        </button>
                        !
                      </div>
                    </div>
                  )}
                </div>
              </div>
            </div>
          ) : (
            <div className="text-center mb-8">
              <h1 className="h1-secondary mb-2 md:mb-3 text-gray-900 whitespace-pre-line">
                {stepIndex === 0 ? "Bereit einzuziehen?" : c.title}
              </h1>
              <h3 className="h3-secondary text-gray-600 mb-8 max-w-3xl mx-auto text-center whitespace-pre-line">
                {stepIndex === 0 ? "Liefergarantie von 6 Monaten" : c.subtitle}
              </h3>
            </div>
          )}
=======
          <div className="text-center mb-8">
            <h1 className="text-3xl md:text-4xl lg:text-5xl xl:text-6xl 2xl:text-7xl font-bold mb-2 md:mb-3 text-gray-900 whitespace-pre-line">
              {stepIndex === 0 ? "Bereit einzuziehen?" : c.title}
            </h1>
            <h3 className="text-base md:text-lg lg:text-lg xl:text-xl 2xl:text-2xl text-gray-600 mb-8 max-w-3xl mx-auto text-center whitespace-pre-line">
              {stepIndex === 0 ? "Liefergarantie von 6 Monaten" : c.subtitle}
            </h3>
          </div>
>>>>>>> 7c41ec52
          <div className="w-full"></div>
        </div>
        {/* Timeline directly after title/subtitle */}
        {!hideProgress && <div className="mb-6">{renderProgress()}</div>}
        <div className="flex flex-col md:flex-row md:items-center md:justify-start gap-12 md:gap-6">
          <div className="w-full md:w-1/2 text-left px-12 md:px-16 lg:px-24 order-2 md:order-1">
            {stepIndex === 0 ? (
              <div className="text-sm md:text-base lg:text-lg 2xl:text-xl text-gray-500 leading-relaxed text-center md:text-left">
                <p>
                  <span className="text-gray-500">
                    Dein Nest-Haus beginnt mit deinem
                  </span>{" "}
                  <span className="text-black">
                    Vorentwurf und der Überprüfung deines Grundstücks.
                  </span>{" "}
                  <span className="text-gray-500">
                    Sobald du dich für dein Haus entschieden hast, klären wir
                    gemeinsam die nächsten Schritte. Wir zeigen dir, welche
                    Informationen und Unterlagen wir von dir benötigen und was
                    wir für dich übernehmen, damit
                  </span>{" "}
                  <span className="text-black">dein Zuhause</span>{" "}
                  <span className="text-gray-500">genau so entsteht,</span>{" "}
                  <span className="text-black">wie du es dir wünschst.</span>
                </p>
                <p className="mt-6">
                  <span className="text-gray-500">Während wir uns um alle</span>{" "}
                  <span className="text-black">
                    Rahmenbedingungen und rechtlichen Schritte
                  </span>{" "}
                  <span className="text-gray-500">
                    kümmern, zahlst du lediglich für unseren Service. Gefällt
                    dir unser Vorentwurf nicht, kannst du ohne Verpflichtung
                  </span>{" "}
                  <span className="text-black">
                    einfach vom Kauf zurücktreten.
                  </span>
                </p>
              </div>
            ) : (
              <div className="text-sm md:text-base lg:text-lg 2xl:text-xl text-gray-500 leading-relaxed whitespace-pre-line text-center md:text-left">
                {c.description.split("\n").map((paragraph, index) => (
                  <p key={index} className={index > 0 ? "mt-6" : ""}>
                    {paragraph
                      .split(/(\*\*[^*]+\*\*)/)
                      .map((part, partIndex) => {
                        if (part.startsWith("**") && part.endsWith("**")) {
                          return (
                            <span key={partIndex} className="text-black">
                              {part.slice(2, -2)}
                            </span>
                          );
                        }
                        return part;
                      })}
                  </p>
                ))}
              </div>
            )}
          </div>
          <div className="w-full md:w-1/2 order-1 md:order-2">
            <div className="w-full max-w-[520px] ml-auto mt-1 md:mt-2">
              <h2 className="h2-title text-gray-500 mb-3">
                <span className="text-black">Dein Preis</span>
                <span className="text-gray-300"> Überblick</span>
              </h2>
              <div className="border border-gray-300 rounded-2xl md:min-w-[260px] w-full overflow-hidden">
                <div>
                  <div className={rowWrapperClass}>
                    <div className="flex-1 min-w-0">
                      <div
                        className={`text-sm md:text-base lg:text-lg 2xl:text-xl font-normal leading-relaxed ${rowTextClass(
                          0
                        )}`}
                      >
                        Dein Nest Haus
                      </div>
                      <div className="text-xs md:text-sm text-gray-500 leading-snug mt-1">
                        {getRowSubtitle(0)}
                      </div>
                    </div>
                    <div
                      className={`text-sm md:text-base lg:text-lg 2xl:text-xl font-normal leading-relaxed ${rowTextClass(
                        0
                      )}`}
                    >
                      {PriceUtils.formatPrice(total)}
                    </div>
                  </div>
                  <div className={rowWrapperClass}>
                    <div className="flex-1 min-w-0">
                      <div
                        className={`text-sm md:text-base lg:text-lg 2xl:text-xl font-normal leading-relaxed ${rowTextClass(
                          1
                        )}`}
                      >
                        Grundstückscheck
                      </div>
                      <div className="text-xs md:text-sm text-gray-500 leading-snug mt-1">
                        {getRowSubtitle(1)}
                      </div>
                    </div>
                    <div
                      className={`text-sm md:text-base lg:text-lg 2xl:text-xl font-normal leading-relaxed ${rowTextClass(
                        1
                      )}`}
                    >
                      <span className="inline-flex items-center gap-2">
                        {PriceUtils.formatPrice(GRUNDSTUECKSCHECK_PRICE)}
                        {grundstueckscheckDone && (
                          <span aria-hidden className="text-blue-500">
                            ✓
                          </span>
                        )}
                      </span>
                    </div>
                  </div>
                  <div className={rowWrapperClass}>
                    <div className="flex-1 min-w-0">
                      <div
                        className={`text-sm md:text-base lg:text-lg 2xl:text-xl font-normal leading-relaxed ${rowTextClass(
                          2
                        )}`}
                      >
                        Planungspaket
                      </div>
                      <div className="text-xs md:text-sm text-gray-500 leading-snug mt-1">
                        {getRowSubtitle(2)}
                      </div>
                    </div>
                    <div
                      className={`text-sm md:text-base lg:text-lg 2xl:text-xl font-normal leading-relaxed ${rowTextClass(
                        2
                      )}`}
                    >
                      <span className="inline-flex items-center gap-2">
                        {selectedPlanName}
                        {isPlanSelected && (
                          <>
                            <span className="text-gray-600">
                              (
                              {selectedPlanPrice === 0
                                ? "inkludiert"
                                : PriceUtils.formatPrice(selectedPlanPrice)}
                              )
                            </span>
                            <span aria-hidden className="text-blue-500">
                              ✓
                            </span>
                          </>
                        )}
                      </span>
                    </div>
                  </div>
                  <div className={rowWrapperClass}>
                    <div className="flex-1 min-w-0">
                      <div
                        className={`text-sm md:text-base lg:text-lg 2xl:text-xl font-normal leading-relaxed ${rowTextClass(3)}`}
                      >
                        Termin mit dem Nest Team
                      </div>
                      <div className="text-xs md:text-sm text-gray-500 leading-snug mt-1">
                        {getRowSubtitle(3)}
                      </div>
                    </div>
                    <div
                      className={`text-sm md:text-base lg:text-lg 2xl:text-xl font-normal leading-relaxed ${rowTextClass(3)}`}
                    >
                      <span className="inline-flex items-center gap-2">
                        {getAppointmentSummaryShort() ? (
                          <>
                            <span className="text-xs md:text-sm text-gray-600 whitespace-pre-line">
                              {getAppointmentSummaryShort()}
                            </span>
                            <span aria-hidden className="text-blue-500">
                              ✓
                            </span>
                          </>
                        ) : (
                          "—"
                        )}
                      </span>
                    </div>
                  </div>
                  <div className={rowWrapperClass}>
                    <div className="flex-1 min-w-0">
                      <div
                        className={`text-sm md:text-base lg:text-lg 2xl:text-xl font-normal leading-relaxed ${rowTextClass(4)}`}
                      >
                        Garantierter Liefertermin
                      </div>
                      <div className="text-xs md:text-sm text-gray-500 leading-snug mt-1">
                        {getRowSubtitle(4)}
                      </div>
                    </div>
                    <div
                      className={`text-sm md:text-base lg:text-lg 2xl:text-xl font-normal leading-relaxed ${rowTextClass(4)}`}
                    >
                      {getAppointmentSummary() ? (
                        <span className="inline-flex items-center gap-2">
                          <span className="text-xs md:text-sm text-gray-600">
                            {deliveryDateString}
                          </span>
                          <span aria-hidden className="text-blue-500">
                            ✓
                          </span>
                        </span>
                      ) : (
                        "—"
                      )}
                    </div>
                  </div>
                </div>
              </div>
              <div className="border border-gray-300 rounded-2xl w-full overflow-hidden mt-3 md:mt-4">
                <div className={rowWrapperClass}>
                  <div className="flex-1 min-w-0">
                    <div className="text-sm md:text-base lg:text-lg 2xl:text-xl font-normal text-gray-900 leading-relaxed">
                      Heute zu bezahlen
                    </div>
                    <div className="text-xs md:text-sm text-gray-500 leading-snug mt-1">
                      Grundstückscheck
                    </div>
                  </div>
                  <div className="text-sm md:text-base lg:text-lg 2xl:text-xl font-normal text-gray-900 leading-relaxed">
                    {PriceUtils.formatPrice(dueNow)}
                  </div>
                </div>
              </div>
            </div>
          </div>
        </div>
      </div>
    );
  };

  const _renderOverviewPrice = () => (
    <div className="border border-gray-300 rounded-[19px] px-6 py-4">
      <div className="flex justify-between items-center gap-4">
        <div className="font-medium text-[clamp(14px,3vw,16px)] tracking-[0.02em] leading-[1.25] text-black">
          Gesamt:
        </div>
        <div className="text-black text-[clamp(16px,3vw,18px)] font-medium tracking-[-0.015em] leading-[1.2]">
          {PriceUtils.formatPrice(getCartTotal())}
        </div>
      </div>
    </div>
  );

  // Compute guaranteed delivery date (6 months from appointment date)
  const deliveryDateString = useMemo(() => {
    const deliveryDate = getDeliveryDate();
    if (!deliveryDate) return "";

    return deliveryDate.toLocaleDateString("de-DE", {
      day: "2-digit",
      month: "2-digit",
      year: "numeric",
    });
  }, [getDeliveryDate]);

  // Decide which configuration to use for images: prioritize cart item for consistent display
  const sourceConfig = useMemo(() => {
    // For warenkorb, prioritize cart item configuration to ensure consistency
    // between displayed configuration details and overlays
    return (
      (configItem as ConfigurationCartItem | undefined) ||
      configuration ||
      undefined
    );
  }, [configItem, configuration]);

  // Determine interior availability based on actual selections in the source config
  const interiorActive = useMemo(() => {
    return Boolean(
      sourceConfig?.innenverkleidung ||
        sourceConfig?.fussboden ||
        _hasPart2BeenActive
    );
  }, [
    sourceConfig?.innenverkleidung,
    sourceConfig?.fussboden,
    _hasPart2BeenActive,
  ]);

  // Gallery state for overview step (uses the cart configuration images)
  const availableViews: ViewType[] = useMemo(() => {
    return ImageManager.getAvailableViews(sourceConfig || null, interiorActive);
  }, [sourceConfig, interiorActive]);

  const galleryViews: ViewType[] = useMemo(() => {
    return availableViews && availableViews.length > 0
      ? availableViews
      : (["exterior"] as ViewType[]);
  }, [availableViews]);

  const [galleryIndex, setGalleryIndex] = useState<number>(0);
  useEffect(() => {
    setGalleryIndex(0);
  }, [galleryViews.length]);

  const currentView: ViewType =
    galleryViews[Math.min(galleryIndex, galleryViews.length - 1)] || "exterior";
  const currentImagePath = ImageManager.getPreviewImage(
    sourceConfig || null,
    currentView
  );

  const goPrevImage = () =>
    setGalleryIndex((i) => (i - 1 + galleryViews.length) % galleryViews.length);
  const goNextImage = () =>
    setGalleryIndex((i) => (i + 1) % galleryViews.length);

  useEffect(() => {
    ImageManager.preloadImages(sourceConfig || null);
  }, [sourceConfig]);

  // No extra memoization for summary; rely on lightweight renderer

  return (
    <section className="w-full pt-12 pb-4">
      <div className="w-full max-w-[1536px] mx-auto px-4 sm:px-6 lg:px-8">
        {renderIntro()}
        <div className="mt-6 pt-6">
          {stepIndex === 0 && (
            <div className="space-y-6 pt-8">
              {/* Overview grid: cart on left, summary/upgrade on right */}
              <div className="flex flex-col lg:flex-row gap-8 items-start">
                <div className="space-y-6 w-full max-w-[520px] lg:flex-none">
                  <h2 className="h2-title text-gray-500">
                    <span className="text-black">Dein Nest</span>
                    <span className="text-gray-300"> Deine Konfiguration</span>
                  </h2>
                  {items.map((item) => (
                    <div
                      key={item.id}
                      className="border border-gray-300 rounded-[19px] px-6 py-4"
                    >
                      <div className="flex items-center justify-between gap-4 py-3">
                        <div className="flex-1 min-w-0">
                          <div className="text-sm md:text-base lg:text-lg 2xl:text-xl font-normal leading-relaxed text-gray-900 break-words">
                            {getConfigurationTitle(item)}
                          </div>
                          <div className="text-xs md:text-sm text-gray-500 leading-snug mt-1">
                            {(() => {
                              // For configuration items with nest, show price per m²
                              if (
                                "totalPrice" in item &&
                                (item as ConfigurationCartItem).nest
                              ) {
                                const configItem =
                                  item as ConfigurationCartItem;
                                const nestModel = configItem.nest?.value || "";
                                const priceValue = configItem.nest?.price || 0;
                                return PriceUtils.calculatePricePerSquareMeter(
                                  priceValue,
                                  nestModel
                                );
                              }
                              // For other items, keep monthly payment
                              const priceValue =
                                "totalPrice" in item
                                  ? (item as ConfigurationCartItem).totalPrice
                                  : (item as CartItem).price;
                              return `oder ${calculateMonthlyPayment(
                                priceValue
                              )} für 240 Monate`;
                            })()}
                          </div>
                        </div>
                        <div className="text-sm md:text-base lg:text-lg 2xl:text-xl text-gray-900 leading-relaxed min-w-0">
                          {PriceUtils.formatPrice(
                            "totalPrice" in item &&
                              (item as ConfigurationCartItem).nest
                              ? (item as ConfigurationCartItem).nest?.price || 0
                              : "totalPrice" in item
                                ? (item as ConfigurationCartItem).totalPrice
                                : (item as CartItem).price
                          )}
                        </div>
                      </div>

                      <div className="space-y-4">
                        {(() => {
                          const details = renderConfigurationDetails(item);
                          const topAndMiddleItems = details.filter(
                            (d) => !d.isBottomItem
                          );
                          const bottomItems = details.filter(
                            (d) => d.isBottomItem
                          );

                          const renderDetailItem = (
                            detail: {
                              label: string;
                              value: string;
                              price: number;
                              isIncluded: boolean;
                              category: string;
                              isBottomItem?: boolean;
                            },
                            idx: number
                          ) => {
                            if (!detail.value || detail.value === "—")
                              return null;
                            return (
                              <div
                                key={detail.category + "-" + idx}
                                className="flex items-center justify-between gap-4 py-3"
                              >
                                <div className="flex-1 min-w-0">
                                  <div className="text-sm md:text-base lg:text-lg 2xl:text-xl font-normal leading-relaxed text-gray-900 break-words">
                                    {detail.value}
                                  </div>
                                  <div className="text-xs md:text-sm text-gray-500 leading-snug mt-1 break-words">
                                    {detail.label}
                                  </div>
                                </div>
                                <div className="text-right min-w-0">
                                  {detail.isIncluded ||
                                  (detail.price && detail.price === 0) ? (
                                    <div className="text-sm md:text-base lg:text-lg 2xl:text-xl text-gray-500 leading-relaxed">
                                      inkludiert
                                    </div>
                                  ) : (
                                    <div className="text-sm md:text-base lg:text-lg 2xl:text-xl text-gray-900 leading-relaxed">
                                      {PriceUtils.formatPrice(
                                        detail.price || 0
                                      )}
                                    </div>
                                  )}
                                </div>
                              </div>
                            );
                          };

                          return (
                            <>
                              {topAndMiddleItems.map(renderDetailItem)}
                              {bottomItems.length > 0 && (
                                <div>
                                  {bottomItems.map((detail, idx) => (
                                    <div key={detail.category + "-" + idx}>
                                      {renderDetailItem(detail, idx)}
                                    </div>
                                  ))}
                                </div>
                              )}
                            </>
                          );
                        })()}
                      </div>
                    </div>
                  ))}
                </div>

                <div className="space-y-6 w-full lg:flex-1 min-w-0">
                  <h2 className="h2-title text-gray-500">
                    <span className="text-black">Dein Nest</span>
                    <span className="text-gray-300">
                      {" "}
                      Ein Einblick in die Zukunft
                    </span>
                  </h2>
                  {/* Configuration Image Gallery */}
                  <div className="border border-gray-300 rounded-[19px] overflow-hidden bg-transparent">
                    <div
                      className="relative w-full"
                      style={{ aspectRatio: "16/10" }}
                    >
                      <HybridBlobImage
                        key={`${currentView}:${currentImagePath}`}
                        path={currentImagePath}
                        alt={`Konfiguration Vorschau – ${currentView}`}
                        fill
                        className="object-contain"
                        strategy="client"
                        isInteractive={true}
                        sizes="(max-width: 1023px) 100vw, 70vw"
                        quality={85}
                        priority={true}
                      />

                      {/* PV Module Overlay - only show on exterior view when PV is selected */}
                      {currentView === "exterior" &&
                        sourceConfig?.pvanlage &&
                        sourceConfig?.pvanlage?.quantity &&
                        sourceConfig?.pvanlage?.quantity > 0 &&
                        sourceConfig?.nest && (
                          <PvModuleOverlay
                            nestSize={
                              sourceConfig.nest.value as
                                | "nest80"
                                | "nest100"
                                | "nest120"
                                | "nest140"
                                | "nest160"
                            }
                            moduleCount={sourceConfig.pvanlage.quantity}
                            isVisible={true}
                            className=""
                          />
                        )}

                      {/* Belichtungspaket Overlay - only show on exterior view when belichtungspaket is selected */}
                      {currentView === "exterior" &&
                        sourceConfig?.belichtungspaket &&
                        sourceConfig?.nest && (
                          <BelichtungsPaketOverlay
                            nestSize={
                              sourceConfig.nest.value as
                                | "nest80"
                                | "nest100"
                                | "nest120"
                                | "nest140"
                                | "nest160"
                            }
                            brightnessLevel={
                              sourceConfig.belichtungspaket.value as
                                | "light"
                                | "medium"
                                | "bright"
                            }
                            fensterMaterial={
                              sourceConfig.fenster?.value === "pvc_fenster"
                                ? "pvc"
                                : sourceConfig.fenster?.value ===
                                    "aluminium_weiss"
                                  ? "aluminium_hell"
                                  : sourceConfig.fenster?.value ===
                                      "aluminium_schwarz"
                                    ? "aluminium_dunkel"
                                    : "holz" // Default to holz (preselected)
                            }
                            isVisible={true}
                            className=""
                          />
                        )}

                      {/* Fenster Overlay - only show on interior view when fenster is selected */}
                      {currentView === "interior" && sourceConfig?.fenster && (
                        <FensterOverlay
                          fensterType={
                            sourceConfig.fenster.value as
                              | "pvc_fenster"
                              | "holz"
                              | "aluminium_schwarz"
                              | "aluminium_weiss"
                          }
                          isVisible={true}
                          className=""
                        />
                      )}

                      {galleryViews.length > 1 && (
                        <>
                          <button
                            type="button"
                            aria-label="Vorheriges Bild"
                            onClick={goPrevImage}
                            className="absolute left-2 top-1/2 -translate-y-1/2 bg-white/80 hover:bg-white text-gray-800 rounded-full w-9 h-9 flex items-center justify-center border border-gray-300 shadow"
                          >
                            ‹
                          </button>
                          <button
                            type="button"
                            aria-label="Nächstes Bild"
                            onClick={goNextImage}
                            className="absolute right-2 top-1/2 -translate-y-1/2 bg-white/80 hover:bg-white text-gray-800 rounded-full w-9 h-9 flex items-center justify-center border border-gray-300 shadow"
                          >
                            ›
                          </button>
                        </>
                      )}
                    </div>
                    {galleryViews.length > 1 && (
                      <div className="flex items-center justify-center gap-2 py-2">
                        {galleryViews.map((v, i) => (
                          <button
                            key={v + i}
                            type="button"
                            aria-label={`Wechsel zu Ansicht ${v}`}
                            onClick={() => setGalleryIndex(i)}
                            className={
                              "w-2.5 h-2.5 rounded-full " +
                              (i === galleryIndex
                                ? "bg-blue-500"
                                : "bg-gray-300")
                            }
                          />
                        ))}
                      </div>
                    )}
                  </div>
                </div>
              </div>

              <div className="flex justify-center mt-16 md:mt-20">
                <Button
                  variant="landing-secondary-blue"
                  size="xs"
                  className="whitespace-nowrap"
                  onClick={() => {
                    // Clear cart and reset configurator completely for fresh start
                    items.forEach((item) => {
                      removeFromCart(item.id);
                    });

                    const { resetConfiguration } =
                      useConfiguratorStore.getState();
                    resetConfiguration();

                    window.location.href = "/konfigurator";
                  }}
                >
                  Neu konfigurieren
                </Button>
                <span className="inline-block w-3" />
                <Button
                  variant="primary"
                  size="xs"
                  className="whitespace-nowrap"
                  onClick={goNext}
                >
                  Nächster Schritt
                </Button>
              </div>
            </div>
          )}

          {stepIndex === 1 && (
            <div className="space-y-4 pt-8">
              {/* Process Steps Title Section */}
              <div className="text-center mb-16">
                <h1 className="h1-secondary text-gray-900 mb-2 md:mb-3">
                  Step by Step nach Hause
                </h1>
                <h3 className="h3-secondary text-gray-600 mb-8">
                  Deine Vorstellungen formen jeden Schritt am Weg zum neuen
                  Zuhause
                </h3>
              </div>

              <CheckoutStepCard
                cards={defaultSquareTextCardData}
                maxWidth={true}
              />

              <div className="flex justify-center mt-16 md:mt-20">
                <Button
                  variant="landing-secondary-blue"
                  size="xs"
                  className="whitespace-nowrap"
                  onClick={goPrev}
                  disabled={stepIndex <= 0}
                >
                  Zurück
                </Button>
                <span className="inline-block w-3" />
                <Button
                  variant="primary"
                  size="xs"
                  className="whitespace-nowrap"
                  onClick={() => {
                    ensureGrundstueckscheckIncluded();
                    goNext();
                    // Ensure scroll happens on mobile with a small delay
                    setTimeout(() => {
                      window.scrollTo({ top: 0, behavior: "smooth" });
                    }, 100);
                  }}
                >
                  Nächster Schritt
                </Button>
              </div>
            </div>
          )}

          {stepIndex === 2 && (
            <div className="space-y-4 pt-8">
              {(() => {
                console.log(
                  "📋 CheckoutStepper: Rendering CheckoutPlanungspaketeCards with:",
                  {
                    selectedPlan: localSelectedPlan,
                    stepIndex,
                    configuratorPlan: configuration?.planungspaket?.value,
                    cartPlan: configItem?.planungspaket?.value,
                  }
                );
                return null;
              })()}
              <CheckoutPlanungspaketeCards
                selectedPlan={localSelectedPlan}
                onPlanSelect={(selectedValue) => {
                  console.log(
                    "📦 CheckoutStepper: User selected planungspaket:",
                    selectedValue
                  );
                  setLocalSelectedPlan(selectedValue);
                  // Immediately update the configuration when user selects
                  setPlanningPackage(selectedValue);
                }}
                basisDisplayPrice={basisDisplayPrice}
              />

              <div className="flex justify-center mt-16 md:mt-20">
                <Button
                  variant="landing-secondary-blue"
                  size="xs"
                  className="whitespace-nowrap"
                  onClick={goPrev}
                  disabled={stepIndex <= 0}
                >
                  Zurück
                </Button>
                <span className="inline-block w-3" />
                <Button
                  variant="primary"
                  size="xs"
                  className="whitespace-nowrap"
                  onClick={goNext}
                >
                  Nächster Schritt
                </Button>
              </div>
            </div>
          )}

          {stepIndex === 3 && (
            <div className="space-y-4 pt-8">
              <AppointmentBooking showLeftSide={false} />

              {/* Grundstückscheck Form Section */}
              <div className="mt-16">
                <div className="text-center mb-8 pt-8">
<<<<<<< HEAD
                  <h1 className="h1-secondary text-gray-900 mb-2 md:mb-3">
                    Deine Daten
=======
                  <h1 className="text-3xl md:text-4xl lg:text-5xl xl:text-6xl 2xl:text-7xl font-bold text-gray-900 mb-2 md:mb-3">
                    Dein Grundstück - Unser Check
>>>>>>> 7c41ec52
                  </h1>
                  <h3 className="h3-secondary text-gray-600 mb-8 pb-4 max-w-3xl mx-auto">
                    Wir Prüfen deinen Baugrund
                  </h3>
                </div>
                <div className="flex flex-col md:flex-row md:items-center md:justify-start gap-6">
                  <div className="w-full md:w-1/2 text-left px-12 md:px-16 lg:px-24">
                    <p className="p-primary text-gray-500 leading-relaxed mb-4 mt-12">
                      Wir prüfen, ob{" "}
                      <span className="text-black">dein Grundstück</span> die
                      gesetzlichen{" "}
                      <span className="text-black">Anforderungen erfüllt</span>.
                      Dazu gehören das jeweilige{" "}
                      <span className="text-black">Landesbaugesetz</span>, das{" "}
                      <span className="text-black">Raumordnungsgesetz</span> und
                      die{" "}
                      <span className="text-black">örtlichen Vorschriften</span>
                      , damit dein Bauvorhaben von Beginn an auf{" "}
                      <span className="text-black">sicheren Grundlagen</span>{" "}
                      steht.
                    </p>
                    <div className="h-3"></div>
                    <p className="p-primary text-gray-500 leading-relaxed mb-6">
                      Außerdem analysieren wir die{" "}
                      <span className="text-black">
                        Eignung des Grundstücks
                      </span>{" "}
                      für dein Nest Haus. Dabei geht es um alle notwendigen
                      Voraussetzungen, die für Planung und Aufbau entscheidend
                      sind, sodass{" "}
                      <span className="text-black">
                        dein Zuhause zuverlässig und ohne Hindernisse
                      </span>{" "}
                      entstehen kann.
                    </p>

                    <div className="mt-2 space-y-4">
                      <div>
                        <h4 className="font-medium mb-2 text-xs md:text-xs lg:text-sm xl:text-sm 2xl:text-base"></h4>
                      </div>
                    </div>
                  </div>

                  <div className="w-full md:w-1/2">
                    <div className="w-full max-w-[520px] ml-auto mt-1 md:mt-2">
                      <GrundstueckCheckForm
                        backgroundColor="white"
                        maxWidth={false}
                        padding="sm"
                        excludePersonalData={true}
                      />
                    </div>
                  </div>
                </div>
              </div>

              {/* ContactMap */}
              <div className="mt-16">
                <ContactMap
                  title="Wo du uns findest"
                  subtitle="Komm vorbei um deinen Traum mit uns zu besprechen."
                  backgroundColor="white"
                  maxWidth={true}
                />
              </div>

              {/* Move the buttons here, directly below the Grundstückscheck section */}
              <div className="flex justify-center mt-16 md:mt-20">
                <Button
                  variant="landing-secondary-blue"
                  size="xs"
                  className="whitespace-nowrap"
                  onClick={goPrev}
                  disabled={stepIndex <= 0}
                >
                  Zurück
                </Button>
                <span className="inline-block w-3" />
                <Button
                  variant="primary"
                  size="xs"
                  className="whitespace-nowrap"
                  onClick={() => {
                    goNext();
                    // Ensure scroll happens on mobile with a small delay
                    setTimeout(() => {
                      window.scrollTo({ top: 0, behavior: "smooth" });
                    }, 100);
                  }}
                >
                  Nächster Schritt
                </Button>
              </div>
            </div>
          )}

          {stepIndex === 4 && (
<<<<<<< HEAD
            <div className="space-y-4 pt-8">
              <div className="pt-2"></div>
              {/* Title row replaced above - keep spacing consistent */}
              {/* Deine Auswahl Title */}
              <div className="pt-2"></div>
              <h1 className="h1-secondary text-gray-900">Deine Auswahl:</h1>
=======
            <div className="space-y-6 pt-8">
              {/* Configuration Overview Section - same as step 0 */}
              <div className="flex flex-col lg:flex-row gap-8 items-start">
                <div className="space-y-6 w-full max-w-[520px] lg:flex-none">
                  <h2 className="text-lg md:text-xl lg:text-2xl xl:text-3xl text-gray-500">
                    <span className="text-black">Dein Nest</span>
                    <span className="text-gray-300"> Deine Konfiguration</span>
                  </h2>
                  {items.map((item) => (
                    <div
                      key={item.id}
                      className="border border-gray-300 rounded-[19px] px-6 py-4"
                    >
                      <div className="flex items-center justify-between gap-4 py-3">
                        <div className="flex-1 min-w-0">
                          <div className="text-sm md:text-base lg:text-lg 2xl:text-xl font-normal leading-relaxed text-gray-900 break-words">
                            {getConfigurationTitle(item)}
                          </div>
                          <div className="text-xs md:text-sm text-gray-500 leading-snug mt-1">
                            {(() => {
                              // For configuration items with nest, show price per m²
                              if (
                                "totalPrice" in item &&
                                (item as ConfigurationCartItem).nest
                              ) {
                                const configItem =
                                  item as ConfigurationCartItem;
                                const nestModel = configItem.nest?.value || "";
                                const priceValue = configItem.nest?.price || 0;
                                return PriceUtils.calculatePricePerSquareMeter(
                                  priceValue,
                                  nestModel
                                );
                              }
                              // For other items, keep monthly payment
                              const priceValue =
                                "totalPrice" in item
                                  ? (item as ConfigurationCartItem).totalPrice
                                  : (item as CartItem).price;
                              return `oder ${calculateMonthlyPayment(
                                priceValue
                              )} für 240 Monate`;
                            })()}
                          </div>
                        </div>
                        <div className="text-sm md:text-base lg:text-lg 2xl:text-xl text-gray-900 leading-relaxed min-w-0">
                          {PriceUtils.formatPrice(
                            "totalPrice" in item &&
                              (item as ConfigurationCartItem).nest
                              ? (item as ConfigurationCartItem).nest?.price || 0
                              : "totalPrice" in item
                                ? (item as ConfigurationCartItem).totalPrice
                                : (item as CartItem).price
                          )}
                        </div>
                      </div>

                      <div className="space-y-4">
                        {(() => {
                          const details = renderConfigurationDetails(item);
                          const topAndMiddleItems = details.filter(
                            (d) => !d.isBottomItem
                          );
                          const bottomItems = details.filter(
                            (d) => d.isBottomItem
                          );

                          const renderDetailItem = (
                            detail: {
                              label: string;
                              value: string;
                              price: number;
                              isIncluded: boolean;
                              category: string;
                              isBottomItem?: boolean;
                            },
                            idx: number
                          ) => {
                            if (!detail.value || detail.value === "—")
                              return null;
                            return (
                              <div
                                key={detail.category + "-" + idx}
                                className="flex items-center justify-between gap-4 py-3"
                              >
                                <div className="flex-1 min-w-0">
                                  <div className="text-sm md:text-base lg:text-lg 2xl:text-xl font-normal leading-relaxed text-gray-900 break-words">
                                    {detail.value}
                                  </div>
                                  <div className="text-xs md:text-sm text-gray-500 leading-snug mt-1 break-words">
                                    {detail.label}
                                  </div>
                                </div>
                                <div className="text-right min-w-0">
                                  {detail.isIncluded ||
                                  (detail.price && detail.price === 0) ? (
                                    <div className="text-sm md:text-base lg:text-lg 2xl:text-xl text-gray-500 leading-relaxed">
                                      inkludiert
                                    </div>
                                  ) : (
                                    <div className="text-sm md:text-base lg:text-lg 2xl:text-xl text-gray-900 leading-relaxed">
                                      {PriceUtils.formatPrice(
                                        detail.price || 0
                                      )}
                                    </div>
                                  )}
                                </div>
                              </div>
                            );
                          };

                          return (
                            <>
                              {topAndMiddleItems.map(renderDetailItem)}
                              {bottomItems.length > 0 && (
                                <div>
                                  {bottomItems.map((detail, idx) => (
                                    <div key={detail.category + "-" + idx}>
                                      {renderDetailItem(detail, idx)}
                                    </div>
                                  ))}
                                </div>
                              )}
                            </>
                          );
                        })()}
                      </div>
                    </div>
                  ))}
                </div>

                <div className="space-y-6 w-full lg:flex-1 min-w-0">
                  <h2 className="text-lg md:text-xl lg:text-2xl xl:text-3xl text-gray-500">
                    <span className="text-black">Dein Nest</span>
                    <span className="text-gray-300">
                      {" "}
                      Ein Einblick in die Zukunft
                    </span>
                  </h2>
                  {/* Configuration Image Gallery */}
                  <div className="border border-gray-300 rounded-[19px] overflow-hidden bg-transparent">
                    <div
                      className="relative w-full"
                      style={{ aspectRatio: "16/10" }}
                    >
                      <HybridBlobImage
                        key={`${currentView}:${currentImagePath}`}
                        path={currentImagePath}
                        alt={`Konfiguration Vorschau – ${currentView}`}
                        fill
                        className="object-contain"
                        strategy="client"
                        isInteractive={true}
                        sizes="(max-width: 1023px) 100vw, 70vw"
                        quality={85}
                        priority={true}
                      />

                      {/* PV Module Overlay - only show on exterior view when PV is selected */}
                      {currentView === "exterior" &&
                        sourceConfig?.pvanlage &&
                        sourceConfig?.pvanlage?.quantity &&
                        sourceConfig?.pvanlage?.quantity > 0 &&
                        sourceConfig?.nest && (
                          <PvModuleOverlay
                            nestSize={
                              sourceConfig.nest.value as
                                | "nest80"
                                | "nest100"
                                | "nest120"
                                | "nest140"
                                | "nest160"
                            }
                            moduleCount={sourceConfig.pvanlage.quantity}
                            isVisible={true}
                            className=""
                          />
                        )}

                      {/* Belichtungspaket Overlay - only show on exterior view when belichtungspaket is selected */}
                      {currentView === "exterior" &&
                        sourceConfig?.belichtungspaket &&
                        sourceConfig?.nest && (
                          <BelichtungsPaketOverlay
                            nestSize={
                              sourceConfig.nest.value as
                                | "nest80"
                                | "nest100"
                                | "nest120"
                                | "nest140"
                                | "nest160"
                            }
                            brightnessLevel={
                              sourceConfig.belichtungspaket.value as
                                | "light"
                                | "medium"
                                | "bright"
                            }
                            fensterMaterial={
                              sourceConfig.fenster?.value === "pvc_fenster"
                                ? "pvc"
                                : sourceConfig.fenster?.value ===
                                    "aluminium_weiss"
                                  ? "aluminium_hell"
                                  : sourceConfig.fenster?.value ===
                                      "aluminium_schwarz"
                                    ? "aluminium_dunkel"
                                    : "holz" // Default to holz (preselected)
                            }
                            isVisible={true}
                            className=""
                          />
                        )}

                      {/* Fenster Overlay - only show on interior view when fenster is selected */}
                      {currentView === "interior" && sourceConfig?.fenster && (
                        <FensterOverlay
                          fensterType={
                            sourceConfig.fenster.value as
                              | "pvc_fenster"
                              | "holz"
                              | "aluminium_schwarz"
                              | "aluminium_weiss"
                          }
                          isVisible={true}
                          className=""
                        />
                      )}

                      {galleryViews.length > 1 && (
                        <>
                          <button
                            type="button"
                            aria-label="Vorheriges Bild"
                            onClick={goPrevImage}
                            className="absolute left-2 top-1/2 -translate-y-1/2 bg-white/80 hover:bg-white text-gray-800 rounded-full w-9 h-9 flex items-center justify-center border border-gray-300 shadow"
                          >
                            ‹
                          </button>
                          <button
                            type="button"
                            aria-label="Nächstes Bild"
                            onClick={goNextImage}
                            className="absolute right-2 top-1/2 -translate-y-1/2 bg-white/80 hover:bg-white text-gray-800 rounded-full w-9 h-9 flex items-center justify-center border border-gray-300 shadow"
                          >
                            ›
                          </button>
                        </>
                      )}
                    </div>
                    {galleryViews.length > 1 && (
                      <div className="flex items-center justify-center gap-2 py-2">
                        {galleryViews.map((v, i) => (
                          <button
                            key={v + i}
                            type="button"
                            aria-label={`Wechsel zu Ansicht ${v}`}
                            onClick={() => setGalleryIndex(i)}
                            className={
                              "w-2.5 h-2.5 rounded-full " +
                              (i === galleryIndex
                                ? "bg-blue-500"
                                : "bg-gray-300")
                            }
                          />
                        ))}
                      </div>
                    )}
                  </div>
                </div>
              </div>
              <h1 className="text-3xl md:text-4xl lg:text-5xl xl:text-6xl 2xl:text-7xl font-bold text-gray-900">
                Deine Auswahl:
              </h1>
>>>>>>> 7c41ec52
              <div className="pb-2"></div>

              <div className="space-y-4">
                {configItem ? (
                  <>
                    {(() => {
                      const details = renderConfigurationDetails(configItem);
                      const topAndMiddleItems = details.filter(
                        (d) => !d.isBottomItem
                      );
                      const _bottomItems = details.filter(
                        (d) => d.isBottomItem
                      );

                      const renderDetailItem = (
                        detail: {
                          label: string;
                          value: string;
                          price: number;
                          isIncluded: boolean;
                          category: string;
                          isBottomItem?: boolean;
                          selectionValue?: string;
                        },
                        idx: number
                      ) => {
                        if (!detail.value || detail.value === "—") return null;
                        return (
                          <div
                            key={detail.category + "-" + idx}
                            className="flex justify-between items-start border-b border-gray-200 py-3 first:pt-0 last:pb-0 last:border-b-0 gap-4"
                          >
                            <div className="flex-1 min-w-0 max-w-[50%]">
                              <div className="text-base md:text-lg lg:text-xl 2xl:text-2xl font-bold text-gray-900 break-words">
                                {detail.value}
                              </div>
                              <div className="text-sm md:text-base lg:text-lg 2xl:text-xl font-normal text-gray-700 leading-relaxed mt-1 break-words">
                                {detail.label}
                              </div>
                            </div>
                            <div className="flex-1 text-right max-w-[50%] min-w-0">
                              {detail.isIncluded ||
                              (detail.price && detail.price === 0) ? (
                                <div className="text-sm md:text-base lg:text-lg 2xl:text-xl text-gray-600">
                                  inkludiert
                                </div>
                              ) : (
                                <div className="text-base md:text-lg lg:text-xl 2xl:text-2xl font-bold text-gray-900">
                                  {PriceUtils.formatPrice(detail.price || 0)}
                                </div>
                              )}
                            </div>
                          </div>
                        );
                      };

                      return (
                        <>
                          {topAndMiddleItems.length > 0 && (
                            <div className="border border-gray-300 rounded-[19px] px-6 py-4 bg-white">
                              {topAndMiddleItems.map(renderDetailItem)}
                            </div>
                          )}
                          <div className="border border-gray-300 rounded-[19px] px-6 py-4 bg-white">
                            {/* Grundstückscheck row */}
                            {configItem?.grundstueckscheck && (
                              <div className="flex justify-between items-start border-b border-gray-200 py-3 first:pt-0 last:pb-0 last:border-b-0 gap-4">
                                <div className="flex-1 min-w-0 max-w-[50%]">
                                  <div className="text-base md:text-lg lg:text-xl 2xl:text-2xl font-bold text-gray-900 break-words">
                                    {configItem.grundstueckscheck.name}
                                  </div>
                                  <div className="text-sm md:text-base lg:text-lg 2xl:text-xl font-normal text-gray-700 leading-relaxed mt-1 break-words">
                                    Grundstückscheck
                                  </div>
                                </div>
                                <div className="flex-1 text-right max-w-[50%] min-w-0">
                                  <div className="text-base md:text-lg lg:text-xl 2xl:text-2xl font-bold text-gray-900">
                                    {PriceUtils.formatPrice(
                                      GRUNDSTUECKSCHECK_PRICE
                                    )}
                                  </div>
                                </div>
                              </div>
                            )}
                            {/* Planungspaket row - show if exists in cart OR if locally selected */}
                            {(configItem?.planungspaket ||
                              localSelectedPlan) && (
                              <div className="flex justify-between items-start border-b border-gray-200 py-3 first:pt-0 last:pb-0 last:border-b-0 gap-4">
                                <div className="flex-1 min-w-0 max-w-[50%]">
                                  <div className="text-base md:text-lg lg:text-xl 2xl:text-2xl font-bold text-gray-900 break-words">
                                    {(() => {
                                      // Get name from cart item first, but use new naming
                                      if (configItem?.planungspaket?.name) {
                                        const name =
                                          configItem.planungspaket.name.toLowerCase();
                                        if (name.includes("basis"))
                                          return "Planungspaket 01 Basis";
                                        if (name.includes("plus"))
                                          return "Planungspaket 02 Plus";
                                        if (name.includes("pro"))
                                          return "Planungspaket 03 Pro";
                                        return configItem.planungspaket.name;
                                      }
                                      // Otherwise get from localSelectedPlan
                                      if (localSelectedPlan) {
                                        if (localSelectedPlan === "basis")
                                          return "Planungspaket 01 Basis";
                                        if (localSelectedPlan === "plus")
                                          return "Planungspaket 02 Plus";
                                        if (localSelectedPlan === "pro")
                                          return "Planungspaket 03 Pro";
                                        return localSelectedPlan;
                                      }
                                      return "—";
                                    })()}
                                  </div>
                                  <div className="text-sm md:text-base lg:text-lg 2xl:text-xl font-normal text-gray-700 leading-relaxed mt-1 break-words">
                                    Planungspaket
                                  </div>
                                </div>
                                <div className="flex-1 text-right max-w-[50%] min-w-0">
                                  {(() => {
                                    // Determine which package we're dealing with
                                    let packageType = "basis";

                                    if (configItem?.planungspaket?.name) {
                                      const name =
                                        configItem.planungspaket.name.toLowerCase();
                                      if (name.includes("plus"))
                                        packageType = "plus";
                                      else if (name.includes("pro"))
                                        packageType = "pro";
                                    } else if (localSelectedPlan) {
                                      packageType = localSelectedPlan;
                                    }

                                    // Return simple price display
                                    return (
                                      <div className="text-base md:text-lg lg:text-xl 2xl:text-2xl font-bold text-gray-900">
                                        {packageType === "basis"
                                          ? "0,00€"
                                          : packageType === "plus"
                                            ? "13.900,00€"
                                            : "18.900,00€"}
                                      </div>
                                    );
                                  })()}
                                </div>
                              </div>
                            )}
                            {/* Termin mit dem Nest Team row */}
                            <div className="flex justify-between items-start border-b border-gray-200 py-3 first:pt-0 last:pb-0 last:border-b-0 gap-4">
                              <div className="flex-1 min-w-0 max-w-[50%]">
                                <div className="text-base md:text-lg lg:text-xl 2xl:text-2xl font-bold text-gray-900 break-words">
                                  <span
                                    className={
                                      getAppointmentSummary()
                                        ? "text-blue-500"
                                        : ""
                                    }
                                  >
                                    {getAppointmentSummary() ? "✓" : "—"}
                                  </span>
                                </div>
                                <div className="text-sm md:text-base lg:text-lg 2xl:text-xl font-normal text-gray-700 leading-relaxed mt-1 break-words">
                                  Termin mit dem Nest Team
                                </div>
                              </div>
                              <div className="flex-1 text-right max-w-[50%] min-w-0">
                                <div className="text-base md:text-lg lg:text-xl 2xl:text-2xl font-bold text-gray-900 break-words">
                                  {getAppointmentSummary() || "—"}
                                </div>
                              </div>
                            </div>
                          </div>
                        </>
                      );
                    })()}
                  </>
                ) : (
                  <div className="text-sm text-gray-600">
                    Keine Konfiguration im Warenkorb.
                  </div>
                )}
              </div>

              {/* Teilzahlungen Title */}
              <div className="border-t border-gray-200 pt-2"></div>
              <h1 className="h1-secondary text-gray-900">Teilzahlungen:</h1>
              <div className="border-b border-gray-200 pb-2"></div>

              {/* Instalment Breakdown */}
              {(() => {
                const totalPrice = Math.max(0, getCartTotal());
                const firstPayment = GRUNDSTUECKSCHECK_PRICE;
                const grundstueckscheckCredit = GRUNDSTUECKSCHECK_PRICE;
                const secondPaymentOriginal = Math.max(0, totalPrice * 0.3);
                const secondPayment = Math.max(
                  0,
                  secondPaymentOriginal - grundstueckscheckCredit
                );
                const thirdPayment = Math.max(0, totalPrice * 0.5);
                const fourthPayment = Math.max(
                  0,
                  totalPrice -
                    firstPayment -
                    secondPaymentOriginal -
                    thirdPayment
                );
                return (
                  <div className="border border-gray-300 rounded-[19px] px-6 py-4 bg-white">
                    <div className="flex justify-between items-start border-b border-gray-200 py-3 first:pt-0 last:pb-0 last:border-b-0 gap-4">
                      <div className="flex-1 min-w-0 max-w-[50%]">
                        <div className="text-base md:text-lg lg:text-xl 2xl:text-2xl font-bold text-gray-900 break-words">
                          1. Teilzahlung
                        </div>
                        <div className="text-sm md:text-base lg:text-lg 2xl:text-xl font-normal text-gray-700 leading-relaxed mt-1 break-words">
                          Grundstückscheck <br /> Kosten werden bei negativem
                          Erstgespräch rückerstattet
                        </div>
                      </div>
                      <div className="flex-1 text-right max-w-[50%] min-w-0">
                        <div className="text-base md:text-lg lg:text-xl 2xl:text-2xl font-bold text-gray-900">
                          {PriceUtils.formatPrice(firstPayment)}
                        </div>
                      </div>
                    </div>
                    <div className="flex justify-between items-start border-b border-gray-200 py-3 first:pt-0 last:pb-0 last:border-b-0 gap-4">
                      <div className="flex-1 min-w-0 max-w-[50%]">
                        <div className="text-base md:text-lg lg:text-xl 2xl:text-2xl font-bold text-gray-900 break-words">
                          2. Teilzahlung
                        </div>
                        <div className="text-sm md:text-base lg:text-lg 2xl:text-xl font-normal text-gray-700 leading-relaxed mt-1 break-words">
                          30% vom Gesamtpreis <br /> abzüglich Grundstückscheck:{" "}
                          {PriceUtils.formatPrice(grundstueckscheckCredit)}{" "}
                          <br />
                          Planungspaket:
                          <ul className="list-disc list-inside mt-2 text-sm md:text-base lg:text-lg 2xl:text-xl">
                            <li>Einreichplanung des Gesamtprojekts</li>
                            <li>Fachberatung und Baubegleitung</li>
                            <li>Bürokratische Unterstützung</li>
                          </ul>
                        </div>
                      </div>
                      <div className="flex-1 text-right max-w-[50%] min-w-0">
                        <div className="flex flex-col items-end">
                          <div className="text-base md:text-lg lg:text-xl 2xl:text-2xl font-bold text-gray-900 mb-1">
                            {PriceUtils.formatPrice(secondPayment)}
                          </div>
                          <div className="text-xs md:text-sm font-medium text-gray-600 line-through opacity-60">
                            {PriceUtils.formatPrice(secondPaymentOriginal)}
                          </div>
                        </div>
                      </div>
                    </div>
                    <div className="flex justify-between items-start border-b border-gray-200 py-3 first:pt-0 last:pb-0 last:border-b-0 gap-4">
                      <div className="flex-1 min-w-0 max-w-[50%]">
                        <div className="text-base md:text-lg lg:text-xl 2xl:text-2xl font-bold text-gray-900 break-words">
                          3. Teilzahlung
                        </div>
                        <div className="text-sm md:text-base lg:text-lg 2xl:text-xl font-normal text-gray-700 leading-relaxed mt-1 break-words">
                          50% vom Gesamtpreis <br /> Fällig nach fertigstellung
                          in der Produktion
                        </div>
                      </div>
                      <div className="flex-1 text-right max-w-[50%] min-w-0">
                        <div className="text-base md:text-lg lg:text-xl 2xl:text-2xl font-bold text-gray-900">
                          {PriceUtils.formatPrice(thirdPayment)}
                        </div>
                      </div>
                    </div>
                    <div className="flex justify-between items-start border-b border-gray-200 py-3 first:pt-0 last:pb-0 last:border-b-0 gap-4">
                      <div className="flex-1 min-w-0 max-w-[50%]">
                        <div className="text-base md:text-lg lg:text-xl 2xl:text-2xl font-bold text-gray-900 break-words">
                          4. Teilzahlung
                        </div>
                        <div className="text-sm md:text-base lg:text-lg 2xl:text-xl font-normal text-gray-700 leading-relaxed mt-1 break-words">
                          Restbetrag <br /> Fällig nach Errichtung am Grundstück
                        </div>
                      </div>
                      <div className="flex-1 text-right max-w-[50%] min-w-0">
                        <div className="text-base md:text-lg lg:text-xl 2xl:text-2xl font-bold text-gray-900">
                          {PriceUtils.formatPrice(fourthPayment)}
                        </div>
                      </div>
                    </div>
                  </div>
                );
              })()}

              <div className="border border-gray-300 rounded-[19px] px-6 py-4 bg-blue-50 mt-4">
                <div className="flex justify-between items-start gap-4">
                  <div className="flex-1 min-w-0 max-w-[50%]">
                    <div className="text-base md:text-lg lg:text-xl 2xl:text-2xl font-bold text-gray-900 break-words">
                      Gesamtpreis
                    </div>
                  </div>
                  <div className="flex-1 text-right max-w-[50%] min-w-0">
                    <div className="text-base md:text-lg lg:text-xl 2xl:text-2xl font-bold text-gray-900 underline">
                      {PriceUtils.formatPrice(getCartTotal())}
                    </div>
                  </div>
                </div>
              </div>

              {/* Moved: Heute zu bezahlen section at the end */}
              <div className="border-t border-gray-200 pt-2"></div>
              <div className="flex items-start justify-between gap-4 py-3">
                <div className="text-left">
                  <h1 className="h1-secondary text-gray-900">
                    Heute zu bezahlen
                  </h1>
                  <div className="text-sm md:text-base lg:text-lg 2xl:text-xl text-gray-700 leading-snug"></div>
                </div>
                <div className="text-right">
                  <div className="h1-secondary text-gray-900">
                    {PriceUtils.formatPrice(GRUNDSTUECKSCHECK_PRICE)}
                  </div>
                  <div className="text-sm md:text-base lg:text-lg 2xl:text-xl text-gray-700 leading-snug"></div>
                </div>
              </div>
              <div className="border-b border-gray-200 pb-2"></div>
              <div className="flex flex-col sm:flex-row gap-4 justify-center items-center mt-6">
                <button
                  type="button"
                  onClick={() => {
                    // Trigger alpha test Step 3 (feedback phase)
                    const isAlphaTest =
                      new URLSearchParams(window.location.search).get(
                        "alpha-test"
                      ) === "true" ||
                      localStorage.getItem("nest-haus-test-session-id");
                    if (isAlphaTest) {
                      localStorage.setItem(
                        "nest-haus-test-purchase-completed",
                        "true"
                      );
                      window.dispatchEvent(
                        new CustomEvent("alpha-test-purchase-completed")
                      );
                    }
                    // TODO: Add actual Apple Pay integration here
                  }}
                  className="bg-black text-white py-4 px-12 rounded-full text-[clamp(16px,4vw,20px)] font-medium hover:bg-gray-800 transition-colors"
                >
                  Mit Apple Pay bezahlen
                </button>
                <button
                  type="button"
                  onClick={() => {
                    // Trigger alpha test Step 3 (feedback phase)
                    const isAlphaTest =
                      new URLSearchParams(window.location.search).get(
                        "alpha-test"
                      ) === "true" ||
                      localStorage.getItem("nest-haus-test-session-id");
                    if (isAlphaTest) {
                      localStorage.setItem(
                        "nest-haus-test-purchase-completed",
                        "true"
                      );
                      window.dispatchEvent(
                        new CustomEvent("alpha-test-purchase-completed")
                      );
                    }
                    // Call the original scroll to contact function
                    if (onScrollToContact) {
                      onScrollToContact();
                    }
                  }}
                  className="bg-blue-500 text-white py-4 px-12 rounded-full text-[clamp(16px,4vw,20px)] font-medium hover:bg-blue-700 transition-colors"
                >
                  Zur Kassa
                </button>
              </div>

              <div className="border border-gray-300 rounded-[19px] px-6 py-4 bg-white mt-6">
                <div className="text-base md:text-lg lg:text-xl 2xl:text-2xl font-bold text-gray-900 mb-2">
                  Doch anders entschieden?
                </div>
                <div className="text-sm md:text-base lg:text-lg 2xl:text-xl text-gray-700 leading-relaxed">
                  Im Hauspreis enthalten. Bei erfolgreichem ersten Termin und
                  Start des Vorentwurfsplans wird dieser Betrag vollständig vom
                  Gesamtpreis abgezogen. Sollte der Vorentwurfsplan ergeben,
                  dass das Projekt nicht möglich oder unzumutbar ist, erstatten
                  wir den Betrag vollständig.
                </div>
              </div>

              {/* Back Button */}
              <div className="flex justify-center mt-16 md:mt-20">
                <Button
                  variant="landing-secondary-blue"
                  size="xs"
                  className="whitespace-nowrap"
                  onClick={goPrev}
                  disabled={stepIndex <= 0}
                >
                  Zurück
                </Button>
              </div>
            </div>
          )}
        </div>
      </div>
    </section>
  );
}<|MERGE_RESOLUTION|>--- conflicted
+++ resolved
@@ -902,7 +902,6 @@
     return (
       <div className="flex flex-col gap-6">
         <div className="w-full">
-<<<<<<< HEAD
           {stepIndex === 4 ? (
             <div className="pt-4 md:pt-6 pb-2 md:pb-3">
               <div className="flex items-start justify-between gap-4">
@@ -945,16 +944,6 @@
               </h3>
             </div>
           )}
-=======
-          <div className="text-center mb-8">
-            <h1 className="text-3xl md:text-4xl lg:text-5xl xl:text-6xl 2xl:text-7xl font-bold mb-2 md:mb-3 text-gray-900 whitespace-pre-line">
-              {stepIndex === 0 ? "Bereit einzuziehen?" : c.title}
-            </h1>
-            <h3 className="text-base md:text-lg lg:text-lg xl:text-xl 2xl:text-2xl text-gray-600 mb-8 max-w-3xl mx-auto text-center whitespace-pre-line">
-              {stepIndex === 0 ? "Liefergarantie von 6 Monaten" : c.subtitle}
-            </h3>
-          </div>
->>>>>>> 7c41ec52
           <div className="w-full"></div>
         </div>
         {/* Timeline directly after title/subtitle */}
@@ -1691,13 +1680,8 @@
               {/* Grundstückscheck Form Section */}
               <div className="mt-16">
                 <div className="text-center mb-8 pt-8">
-<<<<<<< HEAD
                   <h1 className="h1-secondary text-gray-900 mb-2 md:mb-3">
                     Deine Daten
-=======
-                  <h1 className="text-3xl md:text-4xl lg:text-5xl xl:text-6xl 2xl:text-7xl font-bold text-gray-900 mb-2 md:mb-3">
-                    Dein Grundstück - Unser Check
->>>>>>> 7c41ec52
                   </h1>
                   <h3 className="h3-secondary text-gray-600 mb-8 pb-4 max-w-3xl mx-auto">
                     Wir Prüfen deinen Baugrund
@@ -1795,289 +1779,12 @@
           )}
 
           {stepIndex === 4 && (
-<<<<<<< HEAD
             <div className="space-y-4 pt-8">
               <div className="pt-2"></div>
               {/* Title row replaced above - keep spacing consistent */}
               {/* Deine Auswahl Title */}
               <div className="pt-2"></div>
               <h1 className="h1-secondary text-gray-900">Deine Auswahl:</h1>
-=======
-            <div className="space-y-6 pt-8">
-              {/* Configuration Overview Section - same as step 0 */}
-              <div className="flex flex-col lg:flex-row gap-8 items-start">
-                <div className="space-y-6 w-full max-w-[520px] lg:flex-none">
-                  <h2 className="text-lg md:text-xl lg:text-2xl xl:text-3xl text-gray-500">
-                    <span className="text-black">Dein Nest</span>
-                    <span className="text-gray-300"> Deine Konfiguration</span>
-                  </h2>
-                  {items.map((item) => (
-                    <div
-                      key={item.id}
-                      className="border border-gray-300 rounded-[19px] px-6 py-4"
-                    >
-                      <div className="flex items-center justify-between gap-4 py-3">
-                        <div className="flex-1 min-w-0">
-                          <div className="text-sm md:text-base lg:text-lg 2xl:text-xl font-normal leading-relaxed text-gray-900 break-words">
-                            {getConfigurationTitle(item)}
-                          </div>
-                          <div className="text-xs md:text-sm text-gray-500 leading-snug mt-1">
-                            {(() => {
-                              // For configuration items with nest, show price per m²
-                              if (
-                                "totalPrice" in item &&
-                                (item as ConfigurationCartItem).nest
-                              ) {
-                                const configItem =
-                                  item as ConfigurationCartItem;
-                                const nestModel = configItem.nest?.value || "";
-                                const priceValue = configItem.nest?.price || 0;
-                                return PriceUtils.calculatePricePerSquareMeter(
-                                  priceValue,
-                                  nestModel
-                                );
-                              }
-                              // For other items, keep monthly payment
-                              const priceValue =
-                                "totalPrice" in item
-                                  ? (item as ConfigurationCartItem).totalPrice
-                                  : (item as CartItem).price;
-                              return `oder ${calculateMonthlyPayment(
-                                priceValue
-                              )} für 240 Monate`;
-                            })()}
-                          </div>
-                        </div>
-                        <div className="text-sm md:text-base lg:text-lg 2xl:text-xl text-gray-900 leading-relaxed min-w-0">
-                          {PriceUtils.formatPrice(
-                            "totalPrice" in item &&
-                              (item as ConfigurationCartItem).nest
-                              ? (item as ConfigurationCartItem).nest?.price || 0
-                              : "totalPrice" in item
-                                ? (item as ConfigurationCartItem).totalPrice
-                                : (item as CartItem).price
-                          )}
-                        </div>
-                      </div>
-
-                      <div className="space-y-4">
-                        {(() => {
-                          const details = renderConfigurationDetails(item);
-                          const topAndMiddleItems = details.filter(
-                            (d) => !d.isBottomItem
-                          );
-                          const bottomItems = details.filter(
-                            (d) => d.isBottomItem
-                          );
-
-                          const renderDetailItem = (
-                            detail: {
-                              label: string;
-                              value: string;
-                              price: number;
-                              isIncluded: boolean;
-                              category: string;
-                              isBottomItem?: boolean;
-                            },
-                            idx: number
-                          ) => {
-                            if (!detail.value || detail.value === "—")
-                              return null;
-                            return (
-                              <div
-                                key={detail.category + "-" + idx}
-                                className="flex items-center justify-between gap-4 py-3"
-                              >
-                                <div className="flex-1 min-w-0">
-                                  <div className="text-sm md:text-base lg:text-lg 2xl:text-xl font-normal leading-relaxed text-gray-900 break-words">
-                                    {detail.value}
-                                  </div>
-                                  <div className="text-xs md:text-sm text-gray-500 leading-snug mt-1 break-words">
-                                    {detail.label}
-                                  </div>
-                                </div>
-                                <div className="text-right min-w-0">
-                                  {detail.isIncluded ||
-                                  (detail.price && detail.price === 0) ? (
-                                    <div className="text-sm md:text-base lg:text-lg 2xl:text-xl text-gray-500 leading-relaxed">
-                                      inkludiert
-                                    </div>
-                                  ) : (
-                                    <div className="text-sm md:text-base lg:text-lg 2xl:text-xl text-gray-900 leading-relaxed">
-                                      {PriceUtils.formatPrice(
-                                        detail.price || 0
-                                      )}
-                                    </div>
-                                  )}
-                                </div>
-                              </div>
-                            );
-                          };
-
-                          return (
-                            <>
-                              {topAndMiddleItems.map(renderDetailItem)}
-                              {bottomItems.length > 0 && (
-                                <div>
-                                  {bottomItems.map((detail, idx) => (
-                                    <div key={detail.category + "-" + idx}>
-                                      {renderDetailItem(detail, idx)}
-                                    </div>
-                                  ))}
-                                </div>
-                              )}
-                            </>
-                          );
-                        })()}
-                      </div>
-                    </div>
-                  ))}
-                </div>
-
-                <div className="space-y-6 w-full lg:flex-1 min-w-0">
-                  <h2 className="text-lg md:text-xl lg:text-2xl xl:text-3xl text-gray-500">
-                    <span className="text-black">Dein Nest</span>
-                    <span className="text-gray-300">
-                      {" "}
-                      Ein Einblick in die Zukunft
-                    </span>
-                  </h2>
-                  {/* Configuration Image Gallery */}
-                  <div className="border border-gray-300 rounded-[19px] overflow-hidden bg-transparent">
-                    <div
-                      className="relative w-full"
-                      style={{ aspectRatio: "16/10" }}
-                    >
-                      <HybridBlobImage
-                        key={`${currentView}:${currentImagePath}`}
-                        path={currentImagePath}
-                        alt={`Konfiguration Vorschau – ${currentView}`}
-                        fill
-                        className="object-contain"
-                        strategy="client"
-                        isInteractive={true}
-                        sizes="(max-width: 1023px) 100vw, 70vw"
-                        quality={85}
-                        priority={true}
-                      />
-
-                      {/* PV Module Overlay - only show on exterior view when PV is selected */}
-                      {currentView === "exterior" &&
-                        sourceConfig?.pvanlage &&
-                        sourceConfig?.pvanlage?.quantity &&
-                        sourceConfig?.pvanlage?.quantity > 0 &&
-                        sourceConfig?.nest && (
-                          <PvModuleOverlay
-                            nestSize={
-                              sourceConfig.nest.value as
-                                | "nest80"
-                                | "nest100"
-                                | "nest120"
-                                | "nest140"
-                                | "nest160"
-                            }
-                            moduleCount={sourceConfig.pvanlage.quantity}
-                            isVisible={true}
-                            className=""
-                          />
-                        )}
-
-                      {/* Belichtungspaket Overlay - only show on exterior view when belichtungspaket is selected */}
-                      {currentView === "exterior" &&
-                        sourceConfig?.belichtungspaket &&
-                        sourceConfig?.nest && (
-                          <BelichtungsPaketOverlay
-                            nestSize={
-                              sourceConfig.nest.value as
-                                | "nest80"
-                                | "nest100"
-                                | "nest120"
-                                | "nest140"
-                                | "nest160"
-                            }
-                            brightnessLevel={
-                              sourceConfig.belichtungspaket.value as
-                                | "light"
-                                | "medium"
-                                | "bright"
-                            }
-                            fensterMaterial={
-                              sourceConfig.fenster?.value === "pvc_fenster"
-                                ? "pvc"
-                                : sourceConfig.fenster?.value ===
-                                    "aluminium_weiss"
-                                  ? "aluminium_hell"
-                                  : sourceConfig.fenster?.value ===
-                                      "aluminium_schwarz"
-                                    ? "aluminium_dunkel"
-                                    : "holz" // Default to holz (preselected)
-                            }
-                            isVisible={true}
-                            className=""
-                          />
-                        )}
-
-                      {/* Fenster Overlay - only show on interior view when fenster is selected */}
-                      {currentView === "interior" && sourceConfig?.fenster && (
-                        <FensterOverlay
-                          fensterType={
-                            sourceConfig.fenster.value as
-                              | "pvc_fenster"
-                              | "holz"
-                              | "aluminium_schwarz"
-                              | "aluminium_weiss"
-                          }
-                          isVisible={true}
-                          className=""
-                        />
-                      )}
-
-                      {galleryViews.length > 1 && (
-                        <>
-                          <button
-                            type="button"
-                            aria-label="Vorheriges Bild"
-                            onClick={goPrevImage}
-                            className="absolute left-2 top-1/2 -translate-y-1/2 bg-white/80 hover:bg-white text-gray-800 rounded-full w-9 h-9 flex items-center justify-center border border-gray-300 shadow"
-                          >
-                            ‹
-                          </button>
-                          <button
-                            type="button"
-                            aria-label="Nächstes Bild"
-                            onClick={goNextImage}
-                            className="absolute right-2 top-1/2 -translate-y-1/2 bg-white/80 hover:bg-white text-gray-800 rounded-full w-9 h-9 flex items-center justify-center border border-gray-300 shadow"
-                          >
-                            ›
-                          </button>
-                        </>
-                      )}
-                    </div>
-                    {galleryViews.length > 1 && (
-                      <div className="flex items-center justify-center gap-2 py-2">
-                        {galleryViews.map((v, i) => (
-                          <button
-                            key={v + i}
-                            type="button"
-                            aria-label={`Wechsel zu Ansicht ${v}`}
-                            onClick={() => setGalleryIndex(i)}
-                            className={
-                              "w-2.5 h-2.5 rounded-full " +
-                              (i === galleryIndex
-                                ? "bg-blue-500"
-                                : "bg-gray-300")
-                            }
-                          />
-                        ))}
-                      </div>
-                    )}
-                  </div>
-                </div>
-              </div>
-              <h1 className="text-3xl md:text-4xl lg:text-5xl xl:text-6xl 2xl:text-7xl font-bold text-gray-900">
-                Deine Auswahl:
-              </h1>
->>>>>>> 7c41ec52
               <div className="pb-2"></div>
 
               <div className="space-y-4">
