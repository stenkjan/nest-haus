--- conflicted
+++ resolved
@@ -129,8 +129,6 @@
       return selectedPlan;
     })()
   );
-
-  const [showPlanungspaketeDetails, setShowPlanungspaketeDetails] = useState(false);
 
   // Payment modal state
   const [isPaymentModalOpen, setIsPaymentModalOpen] = useState(false);
@@ -1694,45 +1692,6 @@
                 )}
               </div>
 
-              {/* "Planen heißt Preise kennen" section for ohne nest mode */}
-              {isOhneNestMode && (
-                <div className="mt-16 py-12 border-t border-gray-200">
-                  <div className="text-center mb-8">
-                    <h2 className="h2-title text-black mb-3">
-                      Planen heißt Preise kennen
-                    </h2>
-                  </div>
-                  
-                  <div className="flex flex-col md:flex-row md:items-center gap-8">
-                    <div className="w-full md:w-1/2">
-                      <div className="aspect-square w-full max-w-md mx-auto">
-                        <HybridBlobImage
-                          path="173-NEST-Haus-Konfigurator-Modul-Holzfassade-Steirische-Eiche-Parkett-Eiche"
-                          alt="NEST-Haus Konfiguration Holzlattung Eiche Parkett"
-                          fill
-                          className="rounded-lg object-cover"
-                        />
-                      </div>
-                    </div>
-                    
-                    <div className="w-full md:w-1/2 text-center md:text-left">
-                      <p className="p-secondary text-gray-700 mb-6">
-                        Wenn du dein Nest schon jetzt planst, weißt du schon heute was es kosten wird und kannst dich noch besser auf dein Projekt vorbereiten.
-                      </p>
-                      <Button
-                        variant="primary"
-                        size="sm"
-                        onClick={() => {
-                          window.location.href = "/konfigurator";
-                        }}
-                      >
-                        Jetzt konfigurieren
-                      </Button>
-                    </div>
-                  </div>
-                </div>
-              )}
-
               <div className="flex justify-center mt-16 md:mt-20">
                 <Button
                   variant="landing-secondary-blue"
@@ -1768,10 +1727,6 @@
 
           {stepIndex === 1 && (
             <div className="space-y-4 pt-8">
-<<<<<<< HEAD
-              {/* Grundstückscheck Form Section */}
-              <div className="mt-8">
-=======
               {/* Process Steps Title Section */}
               <div className="text-center mb-16">
                 <h1 className="h1-secondary text-gray-900 mb-2 md:mb-3">
@@ -1795,7 +1750,6 @@
 
               {/* Dein Grundstück - Unser Check Section */}
               <div className="mt-16">
->>>>>>> a1e792b3
                 <div className="text-center mb-8 pt-8">
                   <h1 className="h1-secondary text-gray-900 mb-2 md:mb-3">
                     Dein Grundstück - Unser Check
@@ -1803,8 +1757,6 @@
                   <h3 className="h3-secondary text-gray-600 mb-8 pb-4 max-w-3xl mx-auto">
                     Wir prüfen deinen Baugrund
                   </h3>
-<<<<<<< HEAD
-=======
                 </div>
                 <div className="flex flex-col md:flex-row md:items-center md:justify-start gap-6">
                   <div className="w-full md:w-1/2 text-center md:text-left md:px-16 lg:px-24">
@@ -2008,101 +1960,10 @@
                     <span className="text-black font-semibold">kostenlos und unverbindlich</span>
                     <span className="text-gray-500">.</span>
                   </p>
->>>>>>> a1e792b3
                 </div>
 
                 <div className="w-full md:w-1/2">
                   <AppointmentBooking showLeftSide={false} />
-                </div>
-              </div>
-
-              <div className="flex justify-center mt-16 md:mt-20">
-                <Button
-                  variant="landing-secondary-blue"
-                  size="xs"
-                  className="whitespace-nowrap"
-                  onClick={goPrev}
-                  disabled={stepIndex <= 0}
-                >
-                  Vorheriger Schritt
-                </Button>
-                <span className="inline-block w-3" />
-                <Button
-                  variant="primary"
-                  size="xs"
-                  className="whitespace-nowrap"
-                  onClick={() => {
-                    ensureGrundstueckscheckIncluded();
-                    goNext();
-                    // Ensure scroll happens on mobile with a small delay
-                    setTimeout(() => {
-                      window.scrollTo({ top: 0, behavior: "smooth" });
-                    }, 100);
-                  }}
-                >
-                  Nächster Schritt
-                </Button>
-              </div>
-            </div>
-          )}
-
-          {stepIndex === 2 && (
-            <div className="space-y-4 pt-8">
-              {/* Show notification if redirected without booking appointment */}
-              {contactWarning && (
-                <div className="flex justify-center mb-6">
-                  <div className="border-2 border-gray-300 rounded-xl px-6 py-4 max-w-2xl bg-white">
-                    <p className="text-black font-normal text-base text-center">
-                      Bitte buchen Sie einen Beratungstermin, um fortzufahren.
-                    </p>
-                  </div>
-                </div>
-              )}
-
-              {/* Terminvereinbarung with left/right layout */}
-              <div className="mt-8">
-                <div className="text-center mb-8 pt-8">
-                  <h1 className="h1-secondary text-gray-900 mb-2 md:mb-3">
-                    Jetzt deinen Termin vereinbaren
-                  </h1>
-                  <h3 className="h3-secondary text-gray-600 mb-8 pb-4 max-w-3xl mx-auto">
-                    Komm vorbei um deinen Traum mit uns zu besprechen.
-                  </h3>
-                </div>
-                
-                <div className="flex flex-col md:flex-row md:items-start md:justify-start gap-6">
-                  <div className="w-full md:w-1/2 text-center md:text-left md:px-16 lg:px-24">
-                    <p className="p-secondary text-black mb-4 mt-12">
-                      <span className="text-gray-500">Wähle das Datum und die Uhrzeit, die dir am besten passen, und entscheide, ob du ein</span>{" "}
-                      <span className="text-black">persönliches Gespräch oder einen Telefontermin</span>{" "}
-                      <span className="text-gray-500">bevorzugst.</span>
-                    </p>
-                    <div className="h-3"></div>
-                    <p className="p-secondary text-black mb-6">
-                      <span className="text-gray-500">In diesem Termin gehen wir gemeinsam die Ergebnisse deines</span>{" "}
-                      <span className="text-black">Grundstückschecks</span>{" "}
-                      <span className="text-gray-500">durch, besprechen deine</span>{" "}
-                      <span className="text-black">Konfiguration oder Wünsche</span>
-                      <span className="text-gray-500">. Der Termin ist für dich selbstverständlich</span>{" "}
-                      <span className="text-black">kostenlos und unverbindlich</span>
-                      <span className="text-gray-500">.</span>
-                    </p>
-                    
-                    <div className="mt-8 space-y-4">
-                      <div>
-                        <h4 className="p-primary font-medium mb-1">Immer flexibel bleiben</h4>
-                        <p className="p-primary-small text-gray-500">
-                          Du kannst deinen Termin jederzeit verschieben oder stornieren. Er dient ausschließlich dazu, deine Fragen zu klären und die nächsten Schritte zu besprechen, falls ein weiterer Termin sinnvoll ist, vereinbaren wir ihn ganz unkompliziert gemeinsam.
-                        </p>
-                      </div>
-                    </div>
-                  </div>
-
-                  <div className="w-full md:w-1/2">
-                    <div className="w-full max-w-[600px] ml-auto mt-1 md:mt-2">
-                      <AppointmentBooking showLeftSide={false} />
-                    </div>
-                  </div>
                 </div>
               </div>
 
@@ -2116,6 +1977,7 @@
                 />
               </div>
 
+              {/* Move the buttons here, directly below the Grundstückscheck section */}
               <div className="flex justify-center mt-16 md:mt-20">
                 <Button
                   variant="landing-secondary-blue"
@@ -2138,110 +2000,6 @@
                       window.scrollTo({ top: 0, behavior: "smooth" });
                     }, 100);
                   }}
-                >
-                  Nächster Schritt
-                </Button>
-              </div>
-            </div>
-          )}
-
-          {stepIndex === 3 && (
-            <div className="space-y-4 pt-8">
-              {/* Planungspakete Section */}
-              <div className="text-center mb-8">
-                <h1 className="h1-secondary text-gray-900 mb-2 md:mb-3">
-                  Unterstützung gefällig?
-                </h1>
-                <h3 className="h3-secondary text-gray-600 mb-8">
-                  Nutze unsere Planungs-Pakete, um das Beste für dich und dein Nest rauszuholen.
-                </h3>
-              </div>
-
-              {(() => {
-                console.log(
-                  "📋 CheckoutStepper: Rendering CheckoutPlanungspaketeCards with:",
-                  {
-                    selectedPlan: localSelectedPlan,
-                    stepIndex,
-                    configuratorPlan: configuration?.planungspaket?.value,
-                    cartPlan: configItem?.planungspaket?.value,
-                  }
-                );
-                return null;
-              })()}
-              <CheckoutPlanungspaketeCards
-                selectedPlan={localSelectedPlan}
-                onPlanSelect={(selectedValue) => {
-                  console.log(
-                    "📦 CheckoutStepper: User selected planungspaket:",
-                    selectedValue
-                  );
-                  setLocalSelectedPlan(selectedValue);
-                  // Immediately update the configuration when user selects
-                  setPlanningPackage(selectedValue);
-                }}
-                basisDisplayPrice={basisDisplayPrice}
-              />
-
-              {/* "Welches Planungspaket passt zu dir" expandable section */}
-              <div className="mt-8">
-                <button
-                  onClick={() => setShowPlanungspaketeDetails(!showPlanungspaketeDetails)}
-                  className="w-full max-w-4xl mx-auto border border-gray-300 rounded-2xl px-6 py-4 flex items-center justify-between hover:bg-gray-50 transition-colors"
-                >
-                  <div className="text-left">
-                    <h3 className="text-base md:text-lg font-medium text-gray-900">
-                      Welches Planungspaket passt zu dir?
-                    </h3>
-                    <p className="text-sm text-gray-500 mt-1">
-                      Sehe dir die Pakete im Detail an und entdecke welches am besten zu dir passt
-                    </p>
-                  </div>
-                  <svg
-                    className={`w-6 h-6 text-gray-500 transition-transform ${showPlanungspaketeDetails ? 'rotate-180' : ''}`}
-                    fill="none"
-                    viewBox="0 0 24 24"
-                    stroke="currentColor"
-                  >
-                    <path strokeLinecap="round" strokeLinejoin="round" strokeWidth={2} d="M19 9l-7 7-7-7" />
-                  </svg>
-                </button>
-
-                {showPlanungspaketeDetails && (
-                  <div className="mt-4">
-                    <div className="grid grid-cols-1 md:grid-cols-3 gap-4 md:gap-6">
-                      {planungspaketeCardData.map((card: PlanungspaketeCardData) => (
-                        <UnifiedContentCard
-                          key={card.id}
-                          category="planungspakete"
-                          layout="square"
-                          style="standard"
-                          variant="responsive"
-                          maxWidth={false}
-                          backgroundColor="white"
-                        />
-                      ))}
-                    </div>
-                  </div>
-                )}
-              </div>
-
-              <div className="flex justify-center mt-16 md:mt-20">
-                <Button
-                  variant="landing-secondary-blue"
-                  size="xs"
-                  className="whitespace-nowrap"
-                  onClick={goPrev}
-                  disabled={stepIndex <= 0}
-                >
-                  Vorheriger Schritt
-                </Button>
-                <span className="inline-block w-3" />
-                <Button
-                  variant="primary"
-                  size="xs"
-                  className="whitespace-nowrap"
-                  onClick={goNext}
                 >
                   Nächster Schritt
                 </Button>
