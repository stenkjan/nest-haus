--- conflicted
+++ resolved
@@ -1213,24 +1213,6 @@
     let nestHausTotal = 0; // Physical house price (without planungspaket)
 
     if (configItem && configItem.nest) {
-<<<<<<< HEAD
-      // Convert ConfigurationCartItem to Selections type for PriceCalculator
-      // Filter out null values to match Selections interface (undefined only)
-      const selections = {
-        nest: configItem.nest || undefined,
-        gebaeudehuelle: configItem.gebaeudehuelle || undefined,
-        innenverkleidung: configItem.innenverkleidung || undefined,
-        fussboden: configItem.fussboden || undefined,
-        belichtungspaket: configItem.belichtungspaket || undefined,
-        pvanlage: configItem.pvanlage || undefined,
-        fenster: configItem.fenster || undefined,
-        stirnseite: configItem.stirnseite || undefined,
-        planungspaket: configItem.planungspaket || undefined,
-        grundstueckscheck: Boolean(configItem.grundstueckscheck),
-      };
-
-=======
->>>>>>> c5688e5d
       // Use PriceCalculator.calculateTotalPrice() for consistency with konfigurator
       // This ensures exact same price calculation logic and avoids rounding differences
       nestHausTotal = PriceCalculator.calculateTotalPrice(convertToSelections(configItem));
