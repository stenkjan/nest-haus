--- conflicted
+++ resolved
@@ -2779,15 +2779,9 @@
                                           packageType = "plus";
                                         else if (name.includes("pro"))
                                           packageType = "pro";
-<<<<<<< HEAD
-                                      } else if (localSelectedPlan) {
-                                        packageType = localSelectedPlan || "";
-                                      }
-=======
                                         } else if (localSelectedPlan) {
                                           packageType = localSelectedPlan || "";
                                         }
->>>>>>> ec45dca0
 
                                       // Return simple price display
                                       return packageType === "basis"
@@ -2891,14 +2885,14 @@
                                 // Get name from cart item first, but use new naming
                                 if (configItem?.planungspaket?.name) {
                                   const name =
-                                    configItem?.planungspaket?.name?.toLowerCase() || "";
+                                    configItem.planungspaket.name.toLowerCase();
                                   if (name.includes("basis"))
                                     return "Planungspaket 01 Basis";
                                   if (name.includes("plus"))
                                     return "Planungspaket 02 Plus";
                                   if (name.includes("pro"))
                                     return "Planungspaket 03 Pro";
-                                  return configItem?.planungspaket?.name || "—";
+                                  return configItem.planungspaket.name;
                                 }
                                 // Otherwise get from localSelectedPlan
                                 if (localSelectedPlan) {
