"use client";

import React, { useEffect, useMemo, useState } from "react";
import { PriceUtils } from "@/app/konfigurator/core/PriceUtils";
import { PriceCalculator } from "@/app/konfigurator/core/PriceCalculator";
import type { CartItem, ConfigurationCartItem } from "@/store/cartStore";
import type { ConfigurationItem } from "@/store/configuratorStore";
import {
  PLANNING_PACKAGES,
  GRUNDSTUECKSCHECK_PRICE,
} from "@/constants/configurator";
import { GrundstueckCheckForm } from "@/components/sections";
import { AppointmentBooking } from "@/components/sections";
import {
  planungspaketeCardData,
  type PlanungspaketeCardData,
} from "@/components/cards/PlanungspaketeCards";
import { defaultSquareTextCardData } from "@/components/cards/SquareTextCard";
import {
  CheckoutStepCard,
  CheckoutPlanungspaketeCards,
} from "@/components/cards";
import { ImageManager } from "@/app/konfigurator/core/ImageManager";
import { HybridBlobImage } from "@/components/images";
import { useConfiguratorStore } from "@/store/configuratorStore";
import { useCartStore } from "@/store/cartStore";
import type { ViewType } from "@/app/konfigurator/types/configurator.types";
import { CHECKOUT_STEPS } from "@/app/warenkorb/steps";
import { Button } from "@/components/ui";
// TODO: Use these overlay components when needed
// import PvModuleOverlay from "@/app/konfigurator/components/PvModuleOverlay";
// import BrightnessOverlay from "@/app/konfigurator/components/BrightnessOverlay";
// import FensterOverlay from "@/app/konfigurator/components/FensterOverlay";

interface CheckoutStepperProps {
  items: (CartItem | ConfigurationCartItem)[];
  getCartTotal: () => number;
  removeFromCart: (itemId: string) => void;
  addConfigurationToCart: (config: ConfigurationCartItem) => void;
  onScrollToContact?: () => void;
  stepIndex?: number;
  onStepChange?: (nextIndex: number) => void;
  hideProgress?: boolean;
}

export default function CheckoutStepper({
  items,
  getCartTotal,
  removeFromCart,
  addConfigurationToCart,
  onScrollToContact,
  stepIndex: controlledStepIndex,
  onStepChange,
  hideProgress = false,
}: CheckoutStepperProps) {
  const { getAppointmentSummary, getAppointmentSummaryShort, getDeliveryDate } =
    useCartStore();
  const [internalStepIndex, setInternalStepIndex] = useState<number>(0);
  const [_hasScrolledToBottom, setHasScrolledToBottom] =
    useState<boolean>(false);
  const isControlled =
    typeof controlledStepIndex === "number" &&
    typeof onStepChange === "function";
  const stepIndex = isControlled
    ? (controlledStepIndex as number)
    : internalStepIndex;
  const setStepIndex = (updater: number | ((i: number) => number)) => {
    const next =
      typeof updater === "function"
        ? (updater as (i: number) => number)(stepIndex)
        : updater;
    if (isControlled) {
      // Controlled: delegate to parent
      onStepChange!(Math.max(0, Math.min(next, steps.length - 1)));
    } else {
      // Uncontrolled or missing handler: update internal state
      setInternalStepIndex(Math.max(0, Math.min(next, steps.length - 1)));
    }
  };
  const {
    configuration,
    hasPart2BeenActive: _hasPart2BeenActive,
    hasPart3BeenActive: _hasPart3BeenActive,
  } = useConfiguratorStore();

  const configItem = useMemo(() => {
    return items.find((it) => "nest" in it && it.nest) as
      | ConfigurationCartItem
      | undefined;
  }, [items]);

  const [localSelectedPlan, setLocalSelectedPlan] = useState<string | null>(
    ((): string | null => {
      // Priority: configurator's current planungspaket > cart item's planungspaket
      const configuratorPlan = configuration?.planungspaket?.value;
      const cartPlan = (
        items.find((it) => "nest" in it && it.nest) as
          | ConfigurationCartItem
          | undefined
      )?.planungspaket?.value;
      const selectedPlan = configuratorPlan ?? cartPlan ?? "basis"; // Default to basis if nothing selected

      return selectedPlan;
    })()
  );

  useEffect(() => {
    // Sync with configurator's planungspaket when it changes, otherwise use cart item
    const configuratorPlan = configuration?.planungspaket?.value;
    const cartPlan = configItem?.planungspaket?.value;
    const selectedPlan = configuratorPlan ?? cartPlan ?? "basis"; // Default to basis

    setLocalSelectedPlan(selectedPlan);
  }, [
    configuration?.planungspaket?.value,
    configItem?.planungspaket?.value,
    localSelectedPlan,
  ]);

  // Listen for planungspaket changes from configurator to update local selection
  useEffect(() => {
    if (typeof window === "undefined") return;

    const handlePlanungspaketChanged = () => {
      const configuratorPlan = configuration?.planungspaket?.value;
      const selectedPlan = configuratorPlan ?? "basis"; // Always ensure we have a selection
      setLocalSelectedPlan(selectedPlan);
    };

    window.addEventListener(
      "planungspaket-changed",
      handlePlanungspaketChanged
    );
    return () =>
      window.removeEventListener(
        "planungspaket-changed",
        handlePlanungspaketChanged
      );
  }, [configuration?.planungspaket?.value, localSelectedPlan]);

  // Ensure proper initialization after component mount (handles hydration timing)
  useEffect(() => {
    const configuratorPlan = configuration?.planungspaket?.value;
    const cartPlan = configItem?.planungspaket?.value;
    const selectedPlan = configuratorPlan ?? cartPlan ?? "basis";

    console.log(
      "🚀 CheckoutStepper: Post-mount planungspaket initialization:",
      {
        configuratorPlan,
        cartPlan,
        selectedPlan,
        currentLocal: localSelectedPlan,
        needsUpdate: localSelectedPlan !== selectedPlan,
        hasConfiguration: !!configuration,
        hasConfigItem: !!configItem,
      }
    );

    if (localSelectedPlan !== selectedPlan) {
      console.log(
        "🔄 CheckoutStepper: Correcting localSelectedPlan after mount"
      );
      setLocalSelectedPlan(selectedPlan);
    }
  }, [configuration, configItem, localSelectedPlan]);

  // Scroll detection for top forward button
  useEffect(() => {
    const handleScroll = () => {
      const scrollTop =
        window.pageYOffset || document.documentElement.scrollTop;
      const windowHeight = window.innerHeight;
      const documentHeight = document.documentElement.scrollHeight;

      // Check if user has scrolled to within 100px of the bottom
      const hasReachedBottom = scrollTop + windowHeight >= documentHeight - 100;
      setHasScrolledToBottom(hasReachedBottom);
    };

    window.addEventListener("scroll", handleScroll);
    return () => window.removeEventListener("scroll", handleScroll);
  }, []);

  const steps = CHECKOUT_STEPS;

  // URL hash mapping for checkout steps - wrapped in useMemo to prevent re-creation
  const stepToHash = useMemo(
    () =>
      ({
        0: "übersicht",
        1: "vorentwurfsplan",
        2: "planungspakete",
        3: "terminvereinbarung",
        4: "liefertermin",
      }) as const,
    []
  );

  const hashToStep = useMemo(
    () =>
      ({
        übersicht: 0,
        vorentwurfsplan: 1,
        planungspakete: 2,
        terminvereinbarung: 3,
        liefertermin: 4,
      }) as const,
    []
  );

  // Initialize step from URL hash on component mount
  useEffect(() => {
    if (typeof window !== "undefined") {
      const hash = window.location.hash.slice(1); // Remove #
      const stepFromHash = hashToStep[hash as keyof typeof hashToStep];
      if (stepFromHash !== undefined && !isControlled) {
        setInternalStepIndex(stepFromHash);
      }
    }
  }, [hashToStep, isControlled]);

  // Listen for hash changes to update step
  useEffect(() => {
    if (typeof window === "undefined" || isControlled) return;

    const handleHashChange = () => {
      const hash = window.location.hash.slice(1);
      const stepFromHash = hashToStep[hash as keyof typeof hashToStep];
      if (stepFromHash !== undefined) {
        setInternalStepIndex(stepFromHash);
      }
    };

    window.addEventListener("hashchange", handleHashChange);
    return () => window.removeEventListener("hashchange", handleHashChange);
  }, [hashToStep, isControlled]);

  // Update URL hash when step changes
  useEffect(() => {
    if (typeof window !== "undefined") {
      const targetHash = stepToHash[stepIndex as keyof typeof stepToHash];
      if (targetHash && window.location.hash !== `#${targetHash}`) {
        window.history.replaceState(null, "", `#${targetHash}`);
      }
    }
  }, [stepIndex, stepToHash]);

  const goNext = () => {
    setStepIndex((i) => Math.min(i + 1, steps.length - 1));
    window.scrollTo({ top: 0, behavior: "smooth" });
  };
  const goPrev = () => {
    setStepIndex((i) => Math.max(i - 1, 0));
    window.scrollTo({ top: 0, behavior: "smooth" });
  };

  const ensureGrundstueckscheckIncluded = () => {
    if (!configItem) return;
    const previousPrice = configItem.grundstueckscheck?.price || 0;

    const updated: ConfigurationCartItem = {
      ...configItem,
      grundstueckscheck: {
        category: "grundstueckscheck",
        value: "grundstueckscheck",
        name: "Grundstückscheck",
        price: GRUNDSTUECKSCHECK_PRICE,
        description: "Grundstückscheck",
      },
      totalPrice: Math.max(0, (configItem.totalPrice || 0) - previousPrice),
    };

    removeFromCart(configItem.id);
    addConfigurationToCart(updated);
  };

  const setPlanningPackage = (value: string) => {
    console.log("📦 CheckoutStepper: Setting planning package to:", value);

    if (!configItem) return;
    const target = PLANNING_PACKAGES.find((p) => p.value === value);
    if (!target) return;

    const previousPrice = configItem.planungspaket?.price || 0;
    const updated: ConfigurationCartItem = {
      ...configItem,
      planungspaket: {
        category: "planungspaket",
        value: target.value,
        name: target.name,
        price: target.price,
        description: target.description.replace(/\n/g, " "),
      },
      totalPrice: Math.max(
        0,
        (configItem.totalPrice || 0) - previousPrice + target.price
      ),
    };

    // Update configurator store to keep it in sync
    if (configuration) {
      console.log(
        "🔄 CheckoutStepper: Syncing planungspaket back to configurator store"
      );
      const { updateSelection } = useConfiguratorStore.getState();
      updateSelection({
        category: "planungspaket",
        value: target.value,
        name: target.name,
        price: target.price,
        description: target.description,
      });
    }

    removeFromCart(configItem.id);
    addConfigurationToCart(updated);
  };

  // Helpers for Überblick step
  const calculateMonthlyPayment = (price: number) => {
    const months = 240;
    const interestRate = 0.035 / 12;
    const monthlyPayment =
      (price * (interestRate * Math.pow(1 + interestRate, months))) /
      (Math.pow(1 + interestRate, months) - 1);
    return PriceUtils.formatPrice(monthlyPayment);
  };

  // Enhanced item price calculation - same logic as konfigurator SummaryPanel
  const getItemPrice = (
    key: string,
    selection: ConfigurationItem,
    configuration: ConfigurationCartItem
  ): number => {
    // For quantity-based items, calculate based on quantity/squareMeters
    if (key === "pvanlage") {
      return (selection.quantity || 1) * (selection.price || 0);
    }
    if (key === "fenster") {
      // Fenster price is already included in belichtungspaket calculation, so return 0
      return 0;
    }

    // For belichtungspaket, calculate dynamic price
    if (key === "belichtungspaket" && configuration?.nest) {
      try {
        // Ensure we have valid selection data
        if (!selection.value || !configuration.nest.value) {
          console.warn(
            "Invalid belichtungspaket or nest data, using base price"
          );
          return selection.price || 0;
        }

        const selectionOption = {
          category: key,
          value: selection.value,
          name: selection.name,
          price: selection.price || 0,
        };
        return PriceCalculator.calculateBelichtungspaketPrice(
          selectionOption,
          configuration.nest,
          configuration.fenster ?? undefined
        );
      } catch (error) {
        console.error(
          "Error calculating belichtungspaket price in summary:",
          error
        );
        return selection.price || 0;
      }
    }

    // For stirnseite, calculate dynamic price
    if (key === "stirnseite" && selection.value !== "keine_verglasung") {
      try {
        const selectionOption = {
          category: key,
          value: selection.value,
          name: selection.name,
          price: selection.price || 0,
        };
        return PriceCalculator.calculateStirnseitePrice(
          selectionOption,
          configuration.fenster ?? undefined
        );
      } catch (error) {
        console.error("Error calculating stirnseite price in summary:", error);
        return selection.price || 0;
      }
    }

    // For gebäudehülle, innenverkleidung, and fussboden, calculate dynamic price based on nest size
    if (
      (key === "gebaeudehuelle" ||
        key === "innenverkleidung" ||
        key === "fussboden") &&
      configuration?.nest
    ) {
      try {
        // Calculate the price difference for this specific option
        const currentNestValue = configuration.nest.value;

        // Use defaults for base calculation
        const baseGebaeudehuelle = "trapezblech";
        const baseInnenverkleidung = "kiefer";
        const baseFussboden = "parkett";

        // Calculate base combination price (all defaults)
        const basePrice = PriceCalculator.calculateCombinationPrice(
          currentNestValue,
          baseGebaeudehuelle,
          baseInnenverkleidung,
          baseFussboden
        );

        // Calculate combination price with this specific option
        let testGebaeudehuelle = baseGebaeudehuelle;
        let testInnenverkleidung = baseInnenverkleidung;
        let testFussboden = baseFussboden;

        if (key === "gebaeudehuelle") testGebaeudehuelle = selection.value;
        if (key === "innenverkleidung") testInnenverkleidung = selection.value;
        if (key === "fussboden") testFussboden = selection.value;

        const combinationPrice = PriceCalculator.calculateCombinationPrice(
          currentNestValue,
          testGebaeudehuelle,
          testInnenverkleidung,
          testFussboden
        );

        // Return the price difference (this option's contribution)
        const optionPrice = combinationPrice - basePrice;
        return Math.max(0, optionPrice); // Don't show negative prices in summary
      } catch (error) {
        console.error(`Error calculating ${key} price in summary:`, error);
        return selection.price || 0;
      }
    }

    // For all other items, use the base price
    return selection.price || 0;
  };

  const isItemIncluded = (
    key: string,
    selection: ConfigurationItem,
    configuration: ConfigurationCartItem
  ): boolean => {
    // Use the calculated price to determine if item is included
    const calculatedPrice = getItemPrice(key, selection, configuration);
    return calculatedPrice === 0;
  };

  // Helper function to get display name for belichtungspaket
  const getBelichtungspaketDisplayName = (
    belichtungspaket: ConfigurationItem,
    fenster?: ConfigurationItem | null
  ) => {
    if (!belichtungspaket) return "";

    const levelNames = {
      light: "Light",
      medium: "Medium",
      bright: "Bright",
    };

    const levelName =
      levelNames[belichtungspaket.value as keyof typeof levelNames] ||
      belichtungspaket.name;
    const fensterName = fenster?.name ? ` - ${fenster.name}` : " - PVC Fenster";

    return `Belichtungspaket ${levelName}${fensterName}`;
  };

  const getCategoryDisplayName = (category: string): string => {
    const categoryNames: Record<string, string> = {
      nest: "Nest",
      gebaeudehuelle: "Gebäudehülle",
      innenverkleidung: "Innenverkleidung",
      fussboden: "Fußboden",
      pvanlage: "PV-Anlage",
      fenster: "Fenster",
      planungspaket: "Planungspaket",
      grundstueckscheck: "Grundstückscheck",
    };
    return categoryNames[category] || category;
  };

  const getConfigurationTitle = (
    item: CartItem | ConfigurationCartItem
  ): string => {
    if ("nest" in item) {
      if (item.nest?.name) return item.nest.name;
      if (item.grundstueckscheck && !item.nest) return "Grundstückscheck";
      return "Nest Konfiguration";
    }
    if ("name" in item) return item.name;
    return "Artikel";
  };

  const renderConfigurationDetails = (
    item: CartItem | ConfigurationCartItem
  ) => {
    const details: Array<{
      label: string;
      value: string;
      price: number;
      isIncluded: boolean;
      category: string;
      isBottomItem?: boolean;
    }> = [];

    if ("nest" in item) {
      const configEntries = Object.entries(item).filter(
        ([key, selection]) =>
          selection &&
          key !== "sessionId" &&
          key !== "totalPrice" &&
          key !== "timestamp" &&
          key !== "id" &&
          key !== "addedAt" &&
          key !== "isFromConfigurator" &&
          key !== "nest"
      );

      const { middleItems, bottomItems } =
        PriceUtils.sortConfigurationEntries(configEntries);

      middleItems.forEach(([key, selection]) => {
        if (
          [
            "gebaeudehuelle",
            "innenverkleidung",
            "fussboden",
            "pvanlage",
            "belichtungspaket",
            "stirnseite",
          ].includes(key)
        ) {
          // Exclude fenster from cart display since its price is incorporated into belichtungspaket and stirnseite
          // Use the same price calculation logic as konfigurator
          const calculatedPrice = getItemPrice(
            key,
            selection,
            item as ConfigurationCartItem
          );
          const isIncluded = isItemIncluded(
            key,
            selection,
            item as ConfigurationCartItem
          );

          let displayName = selection.name;

          // Special display name handling
          if (key === "belichtungspaket") {
            displayName = getBelichtungspaketDisplayName(
              selection,
              (item as ConfigurationCartItem).fenster ?? null
            );
          } else if (
            key === "pvanlage" &&
            selection.quantity &&
            selection.quantity > 1
          ) {
            displayName = `${selection.name} (${selection.quantity}x)`;
          }

          details.push({
            label: getCategoryDisplayName(key),
            value: displayName,
            price: isIncluded ? 0 : calculatedPrice,
            isIncluded,
            category: key,
            isBottomItem: false,
          });
        }
      });

      bottomItems.forEach(([key, selection]) => {
        // Show planungspaket in cart details
        if (key === "planungspaket" || key === "grundstueckscheck") {
          const displayName = selection.name;
          const displayPrice = selection.price || 0;
          // Only "basis" planungspaket is included (0€), others show actual price
          const isIncluded = displayPrice === 0 && key === "planungspaket";

          details.push({
            label: getCategoryDisplayName(key),
            value: displayName,
            price: displayPrice,
            isIncluded,
            category: key,
            isBottomItem: true,
          });
        }
      });
    }

    return details;
  };

  const getNextPlanungspaket = (currentPackage?: string) => {
    const packageHierarchy = [
      { id: "basis", name: "Planung Basis", price: 8900 },
      { id: "plus", name: "Planung Plus", price: 13900 },
      { id: "pro", name: "Planung Pro", price: 18900 },
    ];
    if (!currentPackage) return packageHierarchy[0];
    const currentIndex = packageHierarchy.findIndex(
      (pkg) => pkg.id === currentPackage
    );
    if (currentIndex !== -1 && currentIndex < packageHierarchy.length - 1) {
      return packageHierarchy[currentIndex + 1];
    }
    return null;
  };

  const _getUpgradeSuggestion = (item: CartItem | ConfigurationCartItem) => {
    if (!("nest" in item) || !item.nest) return null;
    const currentPlanungspaket = item.planungspaket?.value;
    const nextPlanungspaket = getNextPlanungspaket(currentPlanungspaket);
    if (nextPlanungspaket) {
      const currentPrice = item.planungspaket?.price || 0;
      const upgradePrice = nextPlanungspaket.price - currentPrice;
      return {
        type: "planungspaket" as const,
        name: nextPlanungspaket.name,
        price: upgradePrice,
        description: `Planungspaket ${nextPlanungspaket.name} hinzufügen`,
      };
    }
    if (!item.grundstueckscheck) {
      return {
        type: "grundstueckscheck" as const,
        name: "Grundstückscheck",
        price: GRUNDSTUECKSCHECK_PRICE,
        description: "Grundstückscheck hinzufügen",
      };
    }
    return null;
  };

  const renderProgress = () => {
    return (
      <div className="w-full mb-6">
<<<<<<< HEAD
        {/* Desktop/Tablet */}
        <div className="relative hidden md:block">
          {/* Connecting Line - Only between dots, not extending to edges */}
          {steps.length > 1 && (
            <div
              className="absolute top-3 h-0.5 bg-gray-200"
              style={{
                left: `${100 / steps.length / 2}%`,
                right: `${100 / steps.length / 2}%`,
              }}
            />
          )}
          {/* Progress Line - Only between dots */}
          {steps.length > 1 && (
            <div
              className="absolute top-3 h-0.5 bg-blue-500 transition-all duration-300"
              style={{
                left: `${100 / steps.length / 2}%`,
                width:
                  stepIndex === 0
                    ? "0%"
                    : `${(stepIndex / (steps.length - 1)) * (100 - 100 / steps.length)}%`,
              }}
            />
          )}
          <div className="grid grid-cols-5 gap-0">
            {steps.map((label, idx) => {
              const isDone = idx < stepIndex;
              const isCurrent = idx === stepIndex;
              const circleClass = isDone
                ? "bg-blue-500 border-blue-500"
                : isCurrent
                  ? "bg-white border-blue-500"
                  : "bg-white border-gray-300";
              const dotInner = isDone ? (
                <span className="w-2 h-2 bg-white rounded-full" />
              ) : null;
              return (
                <div key={idx} className="flex flex-col items-center">
                  <div
                    className={`relative z-10 w-6 h-6 rounded-full border-2 flex items-center justify-center ${circleClass}`}
                    aria-label={`Schritt ${idx + 1}: ${label}`}
                  >
                    {dotInner}
                  </div>
                  <div className="mt-2 text-sm text-center text-gray-700 leading-tight break-words px-1">
                    {label}
                  </div>
                </div>
              );
            })}
          </div>
        </div>

        {/* Mobile: two rows with circles and labels */}
        <div className="md:hidden">
          {/* Top row with circles and labels */}
          <div className="relative mb-1">
            {/* Top row connecting line - between 3 dots */}
            <div
              className="absolute top-2.5 h-0.5 bg-gray-200"
              style={{
                left: `${100 / 3 / 2}%`, // 16.67%
                right: `${100 / 3 / 2}%`, // 16.67%
              }}
            />
            {/* Top row progress line */}
            <div
              className="absolute top-2.5 h-0.5 bg-blue-500 transition-all duration-300"
              style={{
                left: `${100 / 3 / 2}%`,
                width:
                  Math.min(stepIndex, 2) === 0
                    ? "0%"
                    : `${(Math.min(stepIndex, 2) / 2) * (100 - 100 / 3)}%`,
              }}
            />
            <div className="grid grid-cols-3 gap-2">
              {steps.slice(0, 3).map((label, i) => {
                const idx = i;
                const isDone = idx < stepIndex;
                const isCurrent = idx === stepIndex;
                const circleClass = isDone
                  ? "bg-blue-500 border-blue-500"
                  : isCurrent
                    ? "bg-white border-blue-500"
                    : "bg-white border-gray-300";
                const dotInner = isDone ? (
                  <span className="w-2 h-2 bg-white rounded-full" />
                ) : null;
=======
        {/* Desktop: Horizontal Progress Steps */}
        <div className="hidden md:block">
          <div className="relative mx-auto" style={{ maxWidth: "1440px" }}>
            {/* Background Line */}
            <div className="absolute left-0 right-0 top-3 h-0.5 bg-gray-200" />
            {/* Progress Line */}
            <div
              className="absolute left-0 top-3 h-0.5 bg-blue-500 transition-all duration-300"
              style={{
                width:
                  stepIndex === 0
                    ? `${(1 / (steps.length * 2)) * 100}%` // From left edge to center of first circle
                    : stepIndex === steps.length - 1
                    ? "100%" // Full width when on last step
                    : `${
                        (1 / (steps.length * 2)) * 100 +
                        (stepIndex / (steps.length - 1)) *
                          (100 - 100 / steps.length)
                      }%`, // Cumulative: from left edge to current step center
                transformOrigin: "left center",
              }}
            />
            {/* Step Dots */}
            <div
              className="grid gap-0"
              style={{
                gridTemplateColumns: `repeat(${steps.length}, 1fr)`,
              }}
            >
              {steps.map((label, idx) => {
                const isActive = idx === stepIndex;
                const isPassed = idx < stepIndex;
                const circleClass = isPassed
                  ? "bg-blue-500 border-blue-500 text-white"
                  : isActive
                  ? "bg-white border-blue-500 text-blue-500"
                  : "bg-white border-gray-300 text-gray-400";

>>>>>>> ab44c5f6
                return (
                  <div key={idx} className="flex flex-col items-center">
                    <button
                      onClick={() => {
                        setStepIndex(idx);
                        window.scrollTo({ top: 0, behavior: "smooth" });
                      }}
                      className={`relative z-10 w-8 h-8 rounded-full border-2 flex items-center justify-center transition-all duration-200 hover:scale-110 ${circleClass}`}
                      aria-label={`Zu Schritt ${idx + 1}: ${label}`}
                    >
                      <span className="text-xs font-medium">{idx + 1}</span>
                    </button>
                    {/* Step Title - show for all steps */}
                    <div
                      className={`mt-3 text-xs text-center transition-opacity duration-200 max-w-24 leading-tight ${
                        isActive
                          ? "opacity-100 text-gray-900 font-medium"
                          : "opacity-60 text-gray-600 font-normal"
                      }`}
                    >
                      {label}
                    </div>
                  </div>
                );
              })}
            </div>
          </div>
<<<<<<< HEAD
          {/* Bottom row with circles and labels */}
          <div className="relative mt-2">
            {/* Bottom row connecting line - between 2 dots */}
            <div
              className="absolute top-2.5 h-0.5 bg-gray-200"
              style={{
                left: `${100 / 2 / 2}%`, // 25%
                right: `${100 / 2 / 2}%`, // 25%
              }}
            />
            {/* Bottom row progress line */}
            <div
              className="absolute top-2.5 h-0.5 bg-blue-500 transition-all duration-300"
              style={{
                left: `${100 / 2 / 2}%`,
                width: stepIndex <= 3 ? "0%" : "50%", // Full progress between the 2 dots when on step 4
              }}
            />
            <div className="grid grid-cols-2 gap-2">
              {steps.slice(3).map((label, i) => {
                const idx = i + 3;
                const isDone = idx < stepIndex;
                const isCurrent = idx === stepIndex;
                const circleClass = isDone
                  ? "bg-blue-500 border-blue-500"
                  : isCurrent
                    ? "bg-white border-blue-500"
                    : "bg-white border-gray-300";
                const dotInner = isDone ? (
                  <span className="w-2 h-2 bg-white rounded-full" />
                ) : null;
=======
        </div>

        {/* Mobile: Compact Dots with current step title */}
        <div className="md:hidden">
          <div className="flex flex-col items-center space-y-3">
            <div className="flex justify-center items-center space-x-2">
              {steps.map((label, idx) => {
                const isActive = idx === stepIndex;
                const isPassed = idx < stepIndex;

>>>>>>> ab44c5f6
                return (
                  <button
                    key={idx}
                    onClick={() => {
                      setStepIndex(idx);
                      window.scrollTo({ top: 0, behavior: "smooth" });
                    }}
                    className={`w-3 h-3 rounded-full transition-all duration-200 ${
                      isActive
                        ? "bg-gray-900 scale-125"
                        : isPassed
                        ? "bg-gray-600"
                        : "bg-gray-300"
                    }`}
                    aria-label={`Zu Schritt ${idx + 1}: ${label}`}
                  />
                );
              })}
            </div>
            {/* Current step title */}
            <div className="text-xs text-center text-gray-600 font-medium">
              {steps[stepIndex]}
            </div>
          </div>
        </div>
      </div>
    );
  };

  const copyByStep: Array<{
    title: string;
    subtitle: string;
    description: string;
  }> = [
    {
      title: "Bereit für dein neues Zuhause?",
      subtitle:
        "In wenigen Schritten zu deinem neuen Zuhause - ganz ohne Verpflichtungen!",
      description:
        "Du hast dich für dein Nest-Haus entschieden. In den nächsten Schritten klären wir gemeinsam, was wir von dir benötigen und was wir für dich übernehmen, damit dein Zuhause genau so wird, wie du es dir wünschst. \n\n Wir kümmern uns um die Rahmenbedingungen und rechtlichen Schritte. Bis dahin zahlst du nur für unseren Service – keine Verpflichtung, falls etwas nicht passt.",
    },
    {
      title: "Eine starke Basis",
      subtitle: "Vorentwurf und Grundstückscheck",
      description:
        "Mit dem **Grundstückscheck** prüfen wir alle **relevanten Rahmenbedingungen** wie Bebauungsrichtlinien, Abstände, Zufahrten und Anschlüsse. So weißt du von Anfang an, womit du planen kannst und hast die **Sicherheit**, dass dein Projekt auf **soliden Grundlagen** steht.\n\nIm **Vorentwurf** legen wir gemeinsam die Position deiner Fenster und Türen fest. Schritt für Schritt entsteht so **ein Grundriss, der zu deinem Alltag passt**. All diese Leistungen sind Teil des **Planungspakets Basis**, das bereits **im Preis** deines Nest Hauses **enthalten ist**.",
    },
    {
      title: "Unser Service",
      subtitle: "Unsere Planungspakete sind hier, um dich zu unterstützen!",
      description:
        "Deine aktuelle Konfiguration enthält das Paket Basis. Dieses ist bereits im Preis deines Nest Hauses inbegriffen und bildet die Grundlage für den gesamten Prozess. \n\n Wenn sich deine Ansprüche im Laufe der Planung verändern, kannst du deine Auswahl jederzeit anpassen. Die zusätzlichen Pakete Plus und Pro bieten dir noch mehr Unterstützung auf dem Weg zu deinem neuen Zuhause.",
    },
    {
      title: "Termin vereinbaren",
      subtitle: "Persönlich oder telefonisch – wie es dir am besten passt.",
      description:
        "Wähle Datum und Uhrzeit und entscheide, ob du ein persönliches Gespräch oder einen Telefontermin möchtest. Wir besprechen die Ergebnisse des Grundstückschecks, deine Auswahl und die nächsten Schritte. Der Termin ist kostenlos und unverbindlich.",
    },
    {
      title: "Zusammenfassung & Anfrage",
      subtitle: "Prüfe deine Angaben und sende deine Anfrage.",
      description:
        "Hier siehst du alle Details deiner Auswahl samt Preisen. Nach dem Absenden bestätigen wir alles schriftlich und klären offene Fragen. Bis zur finalen Freigabe entstehen dir keine Bauverpflichtungen und keine Kosten über unseren Service hinaus.",
    },
  ];

  // Helper: parse euro-formatted strings like "€10.900" into integer euros (10900)
  const parseEuro = (s: string): number => {
    const digitsOnly = s.replace(/[^\d]/g, "");
    return digitsOnly ? parseInt(digitsOnly, 10) : 0;
  };

  // Basis price from displayed pricing cards to compute deltas consistently
  const basisDisplayPrice = useMemo(() => {
    const basisCard = (planungspaketeCardData as PlanungspaketeCardData[]).find(
      (c) => c.title.toLowerCase().includes("basis")
    );
    return parseEuro(basisCard?.price || "€0");
  }, []);

  const renderIntro = () => {
    const c = copyByStep[stepIndex];
    const total = getCartTotal();
    const grundstueckscheckDone = Boolean(configItem?.grundstueckscheck);
    const dueNow = GRUNDSTUECKSCHECK_PRICE; // Grundstückscheck is always due today as part of the process
    const _planungspaketDone = Boolean(configItem?.planungspaket?.value);
    const _terminDone = false; // Integrate with AppointmentBooking state if available

    // Use local selection if available so summary reflects user choice immediately
    const selectedPlanValue =
      localSelectedPlan ?? configItem?.planungspaket?.value ?? null;
    const selectedPlanPackage = selectedPlanValue
      ? PLANNING_PACKAGES.find((p) => p.value === selectedPlanValue)
      : null;
    const selectedPlanName =
      selectedPlanPackage?.name || selectedPlanValue || "—";
    const selectedPlanPrice =
      selectedPlanPackage?.price || configItem?.planungspaket?.price || 0;
    const isPlanSelected = Boolean(selectedPlanValue);

    const rowWrapperClass =
      "flex items-center justify-between gap-4 py-3 md:py-4 px-6 md:px-7";
    const rowTextClass = (_rowStep: number) => "text-gray-900"; // Always show main content in black, only subtexts should be grey
    const getRowSubtitle = (rowStep: number): string => {
      switch (rowStep) {
        case 0:
          return "Preis deiner Auswahl";
        case 1:
          return "Prüfung deines Grundstücks";
        case 2:
          return "Gewähltes Planungsniveau";
        case 3:
          return "Terminplanung";
        default:
          return "6 Monate nach Terminvereinbarung";
      }
    };
    return (
      <div className="flex flex-col gap-6">
        <div className="w-full">
          {stepIndex === 4 ? (
            <div className="pt-4 md:pt-6 pb-2 md:pb-3">
              <div className="flex items-start justify-between gap-4">
                <div className="text-left">
                  <div className="text-3xl md:text-4xl lg:text-5xl 2xl:text-6xl font-bold text-gray-900">
                    {getAppointmentSummary()
                      ? "Garantierter Liefertermin"
                      : "Liefertermin"}
                  </div>
                </div>
                <div className="text-right">
                  {getAppointmentSummary() ? (
                    <div className="text-3xl md:text-4xl lg:text-5xl 2xl:text-6xl font-bold text-gray-900">
                      {deliveryDateString}
                    </div>
                  ) : (
                    <div className="text-right">
                      <div className="text-lg md:text-xl lg:text-2xl text-red-600 font-medium">
                        Zum Fortfahren bitte einen{" "}
                        <button
                          onClick={() => onStepChange?.(3)}
                          className="underline hover:text-red-700 transition-colors"
                        >
                          Termin vereinbaren
                        </button>
                        !
                      </div>
                    </div>
                  )}
                </div>
              </div>
            </div>
          ) : (
            <div className="text-center mb-8">
              <h1 className="text-2xl md:text-3xl lg:text-4xl xl:text-5xl 2xl:text-6xl font-bold mb-2 md:mb-3 text-gray-900 whitespace-pre-line">
                {stepIndex === 0 ? "Bereit einzuziehen?" : c.title}
              </h1>
              <h3 className="text-base md:text-lg lg:text-lg xl:text-xl 2xl:text-2xl text-gray-600 mb-8 max-w-3xl mx-auto text-center whitespace-pre-line">
                {stepIndex === 0 ? "Liefergarantie von 6 Monaten" : c.subtitle}
              </h3>
            </div>
          )}
          <div className="w-full"></div>
        </div>
        {/* Timeline directly after title/subtitle */}
        {!hideProgress && <div className="mb-6">{renderProgress()}</div>}
        <div className="flex flex-col md:flex-row md:items-center md:justify-start gap-12 md:gap-6">
          <div className="w-full md:w-1/2 text-left px-12 md:px-16 lg:px-24 order-2 md:order-1">
            {stepIndex === 0 ? (
              <div className="text-sm md:text-base lg:text-lg 2xl:text-xl text-gray-500 leading-relaxed text-center md:text-left">
                <p>
                  Du hast dich für {""}
                  <span className="text-black">dein Nest-Haus</span> {""}
                  entschieden. In den nächsten Schritten klären wir gemeinsam,
                  was wir von dir benötigen und was wir für dich übernehmen,
                  damit {""}
                  <span className="text-black">dein Zuhause genau so</span> {""}
                  wird, wie du es dir wünschst.
                </p>
                <p className="mt-6">
                  <span className="text-black">Wir kümmern uns</span> um die
                  Rahmenbedingungen und rechtlichen Schritte. Bis dahin zahlst
                  du nur für unseren Service – {""}
                  <span className="text-black">keine Verpflichtung</span>, falls
                  etwas nicht passt.
                </p>
              </div>
            ) : (
              <div className="text-sm md:text-base lg:text-lg 2xl:text-xl text-gray-500 leading-relaxed whitespace-pre-line text-center md:text-left">
                {c.description.split("\n").map((paragraph, index) => (
                  <p key={index} className={index > 0 ? "mt-6" : ""}>
                    {paragraph
                      .split(/(\*\*[^*]+\*\*)/)
                      .map((part, partIndex) => {
                        if (part.startsWith("**") && part.endsWith("**")) {
                          return (
                            <span key={partIndex} className="text-black">
                              {part.slice(2, -2)}
                            </span>
                          );
                        }
                        return part;
                      })}
                  </p>
                ))}
              </div>
            )}
          </div>
          <div className="w-full md:w-1/2 order-1 md:order-2">
            <div className="w-full max-w-[520px] ml-auto mt-1 md:mt-2">
              <h2 className="text-lg md:text-xl lg:text-2xl xl:text-3xl text-gray-500 mb-3">
                <span className="text-black">Dein Preis</span>
                <span className="text-gray-300"> Überblick</span>
              </h2>
              <div className="border border-gray-300 rounded-2xl md:min-w-[260px] w-full overflow-hidden">
                <div>
                  <div className={rowWrapperClass}>
                    <div className="flex-1 min-w-0">
                      <div
                        className={`text-sm md:text-base lg:text-lg 2xl:text-xl font-normal leading-relaxed ${rowTextClass(
                          0
                        )}`}
                      >
                        Dein Nest Haus
                      </div>
                      <div className="text-xs md:text-sm text-gray-500 leading-snug mt-1">
                        {getRowSubtitle(0)}
                      </div>
                    </div>
                    <div
                      className={`text-sm md:text-base lg:text-lg 2xl:text-xl font-normal leading-relaxed ${rowTextClass(
                        0
                      )}`}
                    >
                      {PriceUtils.formatPrice(total)}
                    </div>
                  </div>
                  <div className={rowWrapperClass}>
                    <div className="flex-1 min-w-0">
                      <div
                        className={`text-sm md:text-base lg:text-lg 2xl:text-xl font-normal leading-relaxed ${rowTextClass(
                          1
                        )}`}
                      >
                        Grundstückscheck
                      </div>
                      <div className="text-xs md:text-sm text-gray-500 leading-snug mt-1">
                        {getRowSubtitle(1)}
                      </div>
                    </div>
                    <div
                      className={`text-sm md:text-base lg:text-lg 2xl:text-xl font-normal leading-relaxed ${rowTextClass(
                        1
                      )}`}
                    >
                      <span className="inline-flex items-center gap-2">
                        {PriceUtils.formatPrice(GRUNDSTUECKSCHECK_PRICE)}
                        {grundstueckscheckDone && (
                          <span aria-hidden className="text-blue-500">
                            ✓
                          </span>
                        )}
                      </span>
                    </div>
                  </div>
                  <div className={rowWrapperClass}>
                    <div className="flex-1 min-w-0">
                      <div
                        className={`text-sm md:text-base lg:text-lg 2xl:text-xl font-normal leading-relaxed ${rowTextClass(
                          2
                        )}`}
                      >
                        Planungspaket
                      </div>
                      <div className="text-xs md:text-sm text-gray-500 leading-snug mt-1">
                        {getRowSubtitle(2)}
                      </div>
                    </div>
                    <div
                      className={`text-sm md:text-base lg:text-lg 2xl:text-xl font-normal leading-relaxed ${rowTextClass(
                        2
                      )}`}
                    >
                      <span className="inline-flex items-center gap-2">
                        {selectedPlanName}
                        {isPlanSelected && (
                          <>
                            <span className="text-gray-600">
                              (
                              {selectedPlanPrice === 0
                                ? "inkludiert"
                                : PriceUtils.formatPrice(selectedPlanPrice)}
                              )
                            </span>
                            <span aria-hidden className="text-blue-500">
                              ✓
                            </span>
                          </>
                        )}
                      </span>
                    </div>
                  </div>
                  <div className={rowWrapperClass}>
                    <div className="flex-1 min-w-0">
                      <div
                        className={`text-sm md:text-base lg:text-lg 2xl:text-xl font-normal leading-relaxed ${rowTextClass(3)}`}
                      >
                        Termin mit dem Nest Team
                      </div>
                      <div className="text-xs md:text-sm text-gray-500 leading-snug mt-1">
                        {getRowSubtitle(3)}
                      </div>
                    </div>
                    <div
                      className={`text-sm md:text-base lg:text-lg 2xl:text-xl font-normal leading-relaxed ${rowTextClass(3)}`}
                    >
                      <span className="inline-flex items-center gap-2">
                        {getAppointmentSummaryShort() ? (
                          <>
                            <span className="text-xs md:text-sm text-gray-600 whitespace-pre-line">
                              {getAppointmentSummaryShort()}
                            </span>
                            <span aria-hidden className="text-blue-500">
                              ✓
                            </span>
                          </>
                        ) : (
                          "—"
                        )}
                      </span>
                    </div>
                  </div>
                  <div className={rowWrapperClass}>
                    <div className="flex-1 min-w-0">
                      <div
                        className={`text-sm md:text-base lg:text-lg 2xl:text-xl font-normal leading-relaxed ${rowTextClass(4)}`}
                      >
                        Garantierter Liefertermin
                      </div>
                      <div className="text-xs md:text-sm text-gray-500 leading-snug mt-1">
                        {getRowSubtitle(4)}
                      </div>
                    </div>
                    <div
                      className={`text-sm md:text-base lg:text-lg 2xl:text-xl font-normal leading-relaxed ${rowTextClass(4)}`}
                    >
                      {getAppointmentSummary() ? (
                        <span className="inline-flex items-center gap-2">
                          <span className="text-xs md:text-sm text-gray-600">
                            {deliveryDateString}
                          </span>
                          <span aria-hidden className="text-blue-500">
                            ✓
                          </span>
                        </span>
                      ) : (
                        "—"
                      )}
                    </div>
                  </div>
                </div>
              </div>
              <div className="border border-gray-300 rounded-2xl w-full overflow-hidden mt-3 md:mt-4">
                <div className={rowWrapperClass}>
                  <div className="flex-1 min-w-0">
                    <div className="text-sm md:text-base lg:text-lg 2xl:text-xl font-normal text-gray-900 leading-relaxed">
                      Heute zu bezahlen
                    </div>
                    <div className="text-xs md:text-sm text-gray-500 leading-snug mt-1">
                      Grundstückscheck
                    </div>
                  </div>
                  <div className="text-sm md:text-base lg:text-lg 2xl:text-xl font-normal text-gray-900 leading-relaxed">
                    {PriceUtils.formatPrice(dueNow)}
                  </div>
                </div>
              </div>
            </div>
          </div>
        </div>
      </div>
    );
  };

  const _renderOverviewPrice = () => (
    <div className="border border-gray-300 rounded-[19px] px-6 py-4">
      <div className="flex justify-between items-center gap-4">
        <div className="font-medium text-[clamp(14px,3vw,16px)] tracking-[0.02em] leading-[1.25] text-black">
          Gesamt:
        </div>
        <div className="text-black text-[clamp(16px,3vw,18px)] font-medium tracking-[-0.015em] leading-[1.2]">
          {PriceUtils.formatPrice(getCartTotal())}
        </div>
      </div>
    </div>
  );

  // Compute guaranteed delivery date (6 months from appointment date)
  const deliveryDateString = useMemo(() => {
    const deliveryDate = getDeliveryDate();
    if (!deliveryDate) return "";

    return deliveryDate.toLocaleDateString("de-DE", {
      day: "2-digit",
      month: "2-digit",
      year: "numeric",
    });
  }, [getDeliveryDate]);

  // Decide which configuration to use for images: use live configurator state for real-time sync
  const sourceConfig = useMemo(() => {
    // Use live configurator state to ensure images match current preview panel
    return (
      configuration ||
      (configItem as ConfigurationCartItem | undefined) ||
      undefined
    );
  }, [configuration, configItem]);

  // Determine interior availability based on actual selections in the source config
  const interiorActive = useMemo(() => {
    return Boolean(
      sourceConfig?.innenverkleidung ||
        sourceConfig?.fussboden ||
        _hasPart2BeenActive
    );
  }, [
    sourceConfig?.innenverkleidung,
    sourceConfig?.fussboden,
    _hasPart2BeenActive,
  ]);

  // Gallery state for overview step (uses the cart configuration images)
  const availableViews: ViewType[] = useMemo(() => {
    return ImageManager.getAvailableViews(sourceConfig || null, interiorActive);
  }, [sourceConfig, interiorActive]);

  const galleryViews: ViewType[] = useMemo(() => {
    return availableViews && availableViews.length > 0
      ? availableViews
      : (["exterior"] as ViewType[]);
  }, [availableViews]);

  const [galleryIndex, setGalleryIndex] = useState<number>(0);
  useEffect(() => {
    setGalleryIndex(0);
  }, [galleryViews.length]);

  const currentView: ViewType =
    galleryViews[Math.min(galleryIndex, galleryViews.length - 1)] || "exterior";
  const currentImagePath = ImageManager.getPreviewImage(
    sourceConfig || null,
    currentView
  );

  const goPrevImage = () =>
    setGalleryIndex((i) => (i - 1 + galleryViews.length) % galleryViews.length);
  const goNextImage = () =>
    setGalleryIndex((i) => (i + 1) % galleryViews.length);

  useEffect(() => {
    ImageManager.preloadImages(sourceConfig || null);
  }, [sourceConfig]);

  // No extra memoization for summary; rely on lightweight renderer

  return (
    <section className="w-full py-16">
      <div className="w-full max-w-[1536px] mx-auto px-4 sm:px-6 lg:px-8">
        {renderIntro()}
        <div className="mt-6 pt-6">
          {stepIndex === 0 && (
            <div className="space-y-6 pt-8">
              {/* Overview grid: cart on left, summary/upgrade on right */}
              <div className="flex flex-col lg:flex-row gap-8 items-start">
                <div className="space-y-6 w-full max-w-[520px] lg:flex-none">
                  <h2 className="text-lg md:text-xl lg:text-2xl xl:text-3xl text-gray-500">
                    <span className="text-black">Dein Nest</span>
                    <span className="text-gray-300"> Deine Konfiguration</span>
                  </h2>
                  {items.map((item) => (
                    <div
                      key={item.id}
                      className="border border-gray-300 rounded-[19px] px-6 py-4"
                    >
                      <div className="flex items-center justify-between gap-4 py-3">
                        <div className="flex-1 min-w-0">
                          <div className="text-sm md:text-base lg:text-lg 2xl:text-xl font-normal leading-relaxed text-gray-900 break-words">
                            {getConfigurationTitle(item)}
                          </div>
                          <div className="text-xs md:text-sm text-gray-500 leading-snug mt-1">
                            {(() => {
                              const priceValue =
                                "totalPrice" in item &&
                                (item as ConfigurationCartItem).nest
                                  ? (item as ConfigurationCartItem).nest
                                      ?.price || 0
                                  : "totalPrice" in item
                                    ? (item as ConfigurationCartItem).totalPrice
                                    : (item as CartItem).price;
                              return `oder ${calculateMonthlyPayment(
                                priceValue
                              )} für 240 Monate`;
                            })()}
                          </div>
                        </div>
                        <div className="text-sm md:text-base lg:text-lg 2xl:text-xl text-gray-900 leading-relaxed min-w-0">
                          {PriceUtils.formatPrice(
                            "totalPrice" in item &&
                              (item as ConfigurationCartItem).nest
                              ? (item as ConfigurationCartItem).nest?.price || 0
                              : "totalPrice" in item
                                ? (item as ConfigurationCartItem).totalPrice
                                : (item as CartItem).price
                          )}
                        </div>
                      </div>

                      <div className="space-y-4">
                        {(() => {
                          const details = renderConfigurationDetails(item);
                          const topAndMiddleItems = details.filter(
                            (d) => !d.isBottomItem
                          );
                          const bottomItems = details.filter(
                            (d) => d.isBottomItem
                          );

                          const renderDetailItem = (
                            detail: {
                              label: string;
                              value: string;
                              price: number;
                              isIncluded: boolean;
                              category: string;
                              isBottomItem?: boolean;
                            },
                            idx: number
                          ) => {
                            if (!detail.value || detail.value === "—")
                              return null;
                            return (
                              <div
                                key={detail.category + "-" + idx}
                                className="flex items-center justify-between gap-4 py-3"
                              >
                                <div className="flex-1 min-w-0">
                                  <div className="text-sm md:text-base lg:text-lg 2xl:text-xl font-normal leading-relaxed text-gray-900 break-words">
                                    {detail.value}
                                  </div>
                                  <div className="text-xs md:text-sm text-gray-500 leading-snug mt-1 break-words">
                                    {detail.label}
                                  </div>
                                </div>
                                <div className="text-right min-w-0">
                                  {detail.isIncluded ||
                                  (detail.price && detail.price === 0) ? (
                                    <div className="text-sm md:text-base lg:text-lg 2xl:text-xl text-gray-500 leading-relaxed">
                                      inkludiert
                                    </div>
                                  ) : (
                                    <div className="text-sm md:text-base lg:text-lg 2xl:text-xl text-gray-900 leading-relaxed">
                                      {PriceUtils.formatPrice(
                                        detail.price || 0
                                      )}
                                    </div>
                                  )}
                                </div>
                              </div>
                            );
                          };

                          return (
                            <>
                              {topAndMiddleItems.map(renderDetailItem)}
                              {bottomItems.length > 0 && (
                                <div>
                                  {bottomItems.map((detail, idx) => (
                                    <div key={detail.category + "-" + idx}>
                                      {renderDetailItem(detail, idx)}
                                    </div>
                                  ))}
                                </div>
                              )}
                            </>
                          );
                        })()}
                      </div>
                    </div>
                  ))}
                </div>

                <div className="space-y-6 w-full lg:flex-1 min-w-0">
                  <h2 className="text-lg md:text-xl lg:text-2xl xl:text-3xl text-gray-500">
                    <span className="text-black">Dein Nest</span>
                    <span className="text-gray-300">
                      {" "}
                      Ein Einblick in die Zukunft
                    </span>
                  </h2>
                  {/* Configuration Image Gallery */}
                  <div className="border border-gray-300 rounded-[19px] overflow-hidden bg-transparent">
                    <div
                      className="relative w-full"
                      style={{ aspectRatio: "16/10" }}
                    >
                      <HybridBlobImage
                        key={`${currentView}:${currentImagePath}`}
                        path={currentImagePath}
                        alt={`Konfiguration Vorschau – ${currentView}`}
                        fill
                        className="object-contain"
                        strategy="client"
                        isInteractive={true}
                        sizes="(max-width: 1023px) 100vw, 70vw"
                        quality={85}
                        priority={true}
                      />
                      {galleryViews.length > 1 && (
                        <>
                          <button
                            type="button"
                            aria-label="Vorheriges Bild"
                            onClick={goPrevImage}
                            className="absolute left-2 top-1/2 -translate-y-1/2 bg-white/80 hover:bg-white text-gray-800 rounded-full w-9 h-9 flex items-center justify-center border border-gray-300 shadow"
                          >
                            ‹
                          </button>
                          <button
                            type="button"
                            aria-label="Nächstes Bild"
                            onClick={goNextImage}
                            className="absolute right-2 top-1/2 -translate-y-1/2 bg-white/80 hover:bg-white text-gray-800 rounded-full w-9 h-9 flex items-center justify-center border border-gray-300 shadow"
                          >
                            ›
                          </button>
                        </>
                      )}
                    </div>
                    {galleryViews.length > 1 && (
                      <div className="flex items-center justify-center gap-2 py-2">
                        {galleryViews.map((v, i) => (
                          <button
                            key={v + i}
                            type="button"
                            aria-label={`Wechsel zu Ansicht ${v}`}
                            onClick={() => setGalleryIndex(i)}
                            className={
                              "w-2.5 h-2.5 rounded-full " +
                              (i === galleryIndex
                                ? "bg-blue-500"
                                : "bg-gray-300")
                            }
                          />
                        ))}
                      </div>
                    )}
                  </div>
                </div>
              </div>

              <div className="flex justify-center mt-16 md:mt-20">
                <Button
                  variant="landing-secondary-blue"
                  size="xs"
                  className="whitespace-nowrap"
                  onClick={() => {
                    // Clear cart and reset configurator completely for fresh start
                    items.forEach((item) => {
                      removeFromCart(item.id);
                    });

                    const { resetConfiguration } =
                      useConfiguratorStore.getState();
                    resetConfiguration();

                    window.location.href = "/konfigurator";
                  }}
                >
                  Neu konfigurieren
                </Button>
                <span className="inline-block w-3" />
                <Button
                  variant="primary"
                  size="xs"
                  className="whitespace-nowrap"
                  onClick={goNext}
                >
                  Nächster Schritt
                </Button>
              </div>
            </div>
          )}

          {stepIndex === 1 && (
            <div className="space-y-4 pt-8">
              {/* Process Steps Title Section */}
              <div className="text-center mb-16">
                <h1 className="text-2xl md:text-3xl lg:text-4xl xl:text-5xl 2xl:text-6xl font-bold text-gray-900 mb-2 md:mb-3">
                  Step by Step nach Hause
                </h1>
                <h3 className="text-base md:text-lg lg:text-lg xl:text-xl 2xl:text-2xl text-gray-600 mb-8">
                  Deine Vorstellungen formen jeden Schritt am Weg zum neuen
                  Zuhause
                </h3>
              </div>

              <CheckoutStepCard
                cards={defaultSquareTextCardData}
                maxWidth={true}
              />

              <div className="flex justify-center mt-16 md:mt-20">
                <Button
                  variant="landing-secondary-blue"
                  size="xs"
                  className="whitespace-nowrap"
                  onClick={goPrev}
                  disabled={stepIndex <= 0}
                >
                  Zurück
                </Button>
                <span className="inline-block w-3" />
                <Button
                  variant="primary"
                  size="xs"
                  className="whitespace-nowrap"
                  onClick={() => {
                    ensureGrundstueckscheckIncluded();
                    goNext();
                    // Ensure scroll happens on mobile with a small delay
                    setTimeout(() => {
                      window.scrollTo({ top: 0, behavior: "smooth" });
                    }, 100);
                  }}
                >
                  Nächster Schritt
                </Button>
              </div>
            </div>
          )}

          {stepIndex === 2 && (
            <div className="space-y-4 pt-8">
              {(() => {
                console.log(
                  "📋 CheckoutStepper: Rendering CheckoutPlanungspaketeCards with:",
                  {
                    selectedPlan: localSelectedPlan,
                    stepIndex,
                    configuratorPlan: configuration?.planungspaket?.value,
                    cartPlan: configItem?.planungspaket?.value,
                  }
                );
                return null;
              })()}
              <CheckoutPlanungspaketeCards
                selectedPlan={localSelectedPlan}
                onPlanSelect={setLocalSelectedPlan}
                basisDisplayPrice={basisDisplayPrice}
              />

              <div className="flex justify-center mt-16 md:mt-20">
                <Button
                  variant="landing-secondary-blue"
                  size="xs"
                  className="whitespace-nowrap"
                  onClick={goPrev}
                  disabled={stepIndex <= 0}
                >
                  Zurück
                </Button>
                <span className="inline-block w-3" />
                <Button
                  variant="primary"
                  size="xs"
                  className="whitespace-nowrap"
                  onClick={() => {
                    if (localSelectedPlan) {
                      setPlanningPackage(localSelectedPlan);
                    }
                    goNext();
                  }}
                >
                  Nächster Schritt
                </Button>
              </div>
            </div>
          )}

          {stepIndex === 3 && (
            <div className="space-y-4 pt-8">
              {/* AppointmentBooking section with standard layout */}
              <div className="mt-8">
                <div className="text-center mb-6 pt-4">
                  <h1 className="text-2xl md:text-3xl lg:text-4xl xl:text-5xl 2xl:text-6xl font-bold text-gray-900 mb-2 md:mb-3">
                    Termin vereinbaren
                  </h1>
                  <h3 className="text-base md:text-lg lg:text-lg xl:text-xl 2xl:text-2xl text-gray-600 mb-6 max-w-3xl mx-auto">
                    Persönlich oder telefonisch – wie es dir am besten passt
                  </h3>
                </div>
                <div className="flex flex-col md:flex-row md:items-center md:justify-start gap-12 md:gap-6">
                  <div className="w-full md:w-1/2 text-left px-12 md:px-16 lg:px-24 order-2 md:order-1">
                    <p className="text-sm md:text-base lg:text-base xl:text-lg 2xl:text-xl text-gray-500 leading-relaxed mb-4 mt-12">
                      Der Kauf deines Hauses ist ein großer Schritt – und{" "}
                      <span className="text-black">
                        wir sind da, um dir dabei zu helfen
                      </span>
                      . Für mehr Sicherheit und Klarheit{" "}
                      <span className="text-black">
                        stehen wir dir jederzeit persönlich zur Seite
                      </span>
                      .
                    </p>
                    <div className="h-3"></div>
                    <p className="text-sm md:text-base lg:text-base xl:text-lg 2xl:text-xl text-gray-500 leading-relaxed mb-6">
                      Ruf uns an, um dein Beratungsgespräch zu vereinbaren, oder
                      buche deinen{" "}
                      <span className="text-black">
                        Termin ganz einfach online
                      </span>
                      . Dein Weg zu deinem Traumhaus beginnt mit einem Gespräch.
                    </p>

                    <div className="mt-8 space-y-4">
                      <div>
                        <h4 className="font-medium mb-2 text-xs md:text-xs lg:text-sm xl:text-sm 2xl:text-base">
                          Kontakt
                        </h4>
                        <p
                          className="text-xs md:text-xs lg:text-sm xl:text-sm 2xl:text-base leading-normal"
                          style={{ color: "#99a1af" }}
                        >
                          <span className="font-medium">Telefon:</span> +43 (0)
                          3847 75090
                          <br />
                          <span className="font-medium">Mobil:</span> +43 (0)
                          664 3949604
                          <br />
                          <span className="font-medium">Email:</span>{" "}
                          nest@haus.at
                        </p>
                      </div>
                    </div>
                  </div>

                  <div className="w-full md:w-1/2 order-1 md:order-2">
                    <div className="w-full max-w-[520px] ml-auto mt-1 md:mt-2">
                      <AppointmentBooking
                        showLeftSide={false}
                        showSubmitButton={false}
                      />
                    </div>
                  </div>
                </div>
              </div>

              {/* GrundstueckCheckForm section */}
              <div className="mt-16">
                <div className="text-center mb-8 pt-8">
                  <h2 className="text-2xl md:text-3xl lg:text-4xl xl:text-5xl 2xl:text-6xl font-bold text-gray-900 mb-2 md:mb-3">
                    Dein Grundstück - Unser Check
                  </h2>
                  <h3 className="text-base md:text-lg lg:text-lg xl:text-xl 2xl:text-2xl text-gray-600 mb-8 pb-4 max-w-3xl mx-auto">
                    Wir Prüfen deinen Baugrund
                  </h3>
                </div>
                <div className="flex flex-col md:flex-row md:items-center md:justify-start gap-12 md:gap-6">
                  <div className="w-full md:w-1/2 text-left px-12 md:px-16 lg:px-24 order-2 md:order-1">
                    <p className="text-sm md:text-base lg:text-base xl:text-lg 2xl:text-xl text-gray-500 leading-relaxed mb-4 mt-12">
                      Wir prüfen, ob{" "}
                      <span className="text-black">dein Grundstück</span> die
                      gesetzlichen{" "}
                      <span className="text-black">Anforderungen erfüllt</span>.
                      Dazu gehören das jeweilige{" "}
                      <span className="text-black">Landesbaugesetz</span>, das{" "}
                      <span className="text-black">Raumordnungsgesetz</span> und
                      die{" "}
                      <span className="text-black">örtlichen Vorschriften</span>
                      , damit dein Bauvorhaben von Beginn an auf{" "}
                      <span className="text-black">sicheren Grundlagen</span>{" "}
                      steht.
                    </p>
                    <div className="h-3"></div>
                    <p className="text-sm md:text-base lg:text-base xl:text-lg 2xl:text-xl text-gray-500 leading-relaxed mb-6">
                      Außerdem analysieren wir die{" "}
                      <span className="text-black">
                        Eignung des Grundstücks
                      </span>{" "}
                      für dein Nest Haus. Dabei geht es um alle notwendigen
                      Voraussetzungen, die für Planung und Aufbau entscheidend
                      sind, sodass{" "}
                      <span className="text-black">
                        dein Zuhause zuverlässig und ohne Hindernisse
                      </span>{" "}
                      entstehen kann.
                    </p>

                    <div className="mt-2 space-y-4">
                      <div>
                        <h4 className="font-medium mb-2 text-xs md:text-xs lg:text-sm xl:text-sm 2xl:text-base"></h4>
                      </div>
                    </div>
                  </div>

                  <div className="w-full md:w-1/2 order-1 md:order-2">
                    <div className="w-full max-w-[520px] ml-auto mt-1 md:mt-2">
                      <GrundstueckCheckForm
                        backgroundColor="white"
                        maxWidth={false}
                        padding="sm"
                      />
                    </div>
                  </div>
                </div>
              </div>

              {/* Grundstückscheck Form Section */}
              <div className="mt-16">
                <div className="text-center mb-8 pt-8">
                  <h2 className="text-2xl md:text-3xl lg:text-4xl xl:text-5xl 2xl:text-6xl font-bold text-gray-900 mb-2 md:mb-3">
                    Dein Grundstück - Unser Check
                  </h2>
                  <h3 className="text-base md:text-lg lg:text-lg xl:text-xl 2xl:text-2xl text-gray-600 mb-8 pb-4 max-w-3xl mx-auto">
                    Wir Prüfen deinen Baugrund
                  </h3>
                </div>
                <div className="flex flex-col md:flex-row md:items-center md:justify-start gap-6">
                  <div className="w-full md:w-1/2 text-left px-12 md:px-16 lg:px-24">
                    <p className="text-sm md:text-base lg:text-base xl:text-lg 2xl:text-xl text-gray-500 leading-relaxed mb-4 mt-12">
                      Wir prüfen, ob{" "}
                      <span className="text-black">dein Grundstück</span> die
                      gesetzlichen{" "}
                      <span className="text-black">Anforderungen erfüllt</span>.
                      Dazu gehören das jeweilige{" "}
                      <span className="text-black">Landesbaugesetz</span>, das{" "}
                      <span className="text-black">Raumordnungsgesetz</span> und
                      die{" "}
                      <span className="text-black">örtlichen Vorschriften</span>
                      , damit dein Bauvorhaben von Beginn an auf{" "}
                      <span className="text-black">sicheren Grundlagen</span>{" "}
                      steht.
                    </p>
                    <div className="h-3"></div>
                    <p className="text-sm md:text-base lg:text-base xl:text-lg 2xl:text-xl text-gray-500 leading-relaxed mb-6">
                      Außerdem analysieren wir die{" "}
                      <span className="text-black">
                        Eignung des Grundstücks
                      </span>{" "}
                      für dein Nest Haus. Dabei geht es um alle notwendigen
                      Voraussetzungen, die für Planung und Aufbau entscheidend
                      sind, sodass{" "}
                      <span className="text-black">
                        dein Zuhause zuverlässig und ohne Hindernisse
                      </span>{" "}
                      entstehen kann.
                    </p>

                    <div className="mt-2 space-y-4">
                      <div>
                        <h4 className="font-medium mb-2 text-xs md:text-xs lg:text-sm xl:text-sm 2xl:text-base"></h4>
                      </div>
                    </div>
                  </div>

                  <div className="w-full md:w-1/2">
                    <div className="w-full max-w-[520px] ml-auto mt-1 md:mt-2">
                      <GrundstueckCheckForm
                        backgroundColor="white"
                        maxWidth={false}
                        padding="sm"
                      />
                    </div>
                  </div>
                </div>
              </div>

              {/* Move the buttons here, directly below the Grundstückscheck section */}
              <div className="flex justify-center mt-16 md:mt-20">
                <Button
                  variant="landing-secondary-blue"
                  size="xs"
                  className="whitespace-nowrap"
                  onClick={goPrev}
                  disabled={stepIndex <= 0}
                >
                  Zurück
                </Button>
                <span className="inline-block w-3" />
                <Button
                  variant="primary"
                  size="xs"
                  className="whitespace-nowrap"
                  onClick={() => {
                    goNext();
                    // Ensure scroll happens on mobile with a small delay
                    setTimeout(() => {
                      window.scrollTo({ top: 0, behavior: "smooth" });
                    }, 100);
                  }}
                >
                  Nächster Schritt
                </Button>
              </div>
            </div>
          )}

          {stepIndex === 4 && (
            <div className="space-y-4 pt-8">
              <div className="pt-2"></div>
              {/* Title row replaced above - keep spacing consistent */}
              {/* Deine Auswahl Title */}
              <div className="pt-2"></div>
              <div className="text-3xl md:text-4xl lg:text-5xl 2xl:text-6xl font-bold text-gray-900">
                Deine Auswahl:
              </div>
              <div className="pb-2"></div>

              <div className="space-y-4">
                {configItem ? (
                  <>
                    {(() => {
                      const details = renderConfigurationDetails(configItem);
                      const topAndMiddleItems = details.filter(
                        (d) => !d.isBottomItem
                      );
                      const _bottomItems = details.filter(
                        (d) => d.isBottomItem
                      );

                      const renderDetailItem = (
                        detail: {
                          label: string;
                          value: string;
                          price: number;
                          isIncluded: boolean;
                          category: string;
                          isBottomItem?: boolean;
                          selectionValue?: string;
                        },
                        idx: number
                      ) => {
                        if (!detail.value || detail.value === "—") return null;
                        return (
                          <div
                            key={detail.category + "-" + idx}
                            className="flex justify-between items-start border-b border-gray-200 py-3 first:pt-0 last:pb-0 last:border-b-0 gap-4"
                          >
                            <div className="flex-1 min-w-0 max-w-[50%]">
                              <div className="text-base md:text-lg lg:text-xl 2xl:text-2xl font-bold text-gray-900 break-words">
                                {detail.value}
                              </div>
                              <div className="text-sm md:text-base lg:text-lg 2xl:text-xl font-normal text-gray-700 leading-relaxed mt-1 break-words">
                                {detail.label}
                              </div>
                            </div>
                            <div className="flex-1 text-right max-w-[50%] min-w-0">
                              {detail.isIncluded ||
                              (detail.price && detail.price === 0) ? (
                                <div className="text-sm md:text-base lg:text-lg 2xl:text-xl text-gray-600">
                                  inkludiert
                                </div>
                              ) : (
                                <div className="text-base md:text-lg lg:text-xl 2xl:text-2xl font-bold text-gray-900">
                                  {PriceUtils.formatPrice(detail.price || 0)}
                                </div>
                              )}
                            </div>
                          </div>
                        );
                      };

                      return (
                        <>
                          {topAndMiddleItems.length > 0 && (
                            <div className="border border-gray-300 rounded-[19px] px-6 py-4 bg-white">
                              {topAndMiddleItems.map(renderDetailItem)}
                            </div>
                          )}
                          <div className="border border-gray-300 rounded-[19px] px-6 py-4 bg-white">
                            {/* Grundstückscheck row */}
                            {configItem?.grundstueckscheck && (
                              <div className="flex justify-between items-start border-b border-gray-200 py-3 first:pt-0 last:pb-0 last:border-b-0 gap-4">
                                <div className="flex-1 min-w-0 max-w-[50%]">
                                  <div className="text-base md:text-lg lg:text-xl 2xl:text-2xl font-bold text-gray-900 break-words">
                                    {configItem.grundstueckscheck.name}
                                  </div>
                                  <div className="text-sm md:text-base lg:text-lg 2xl:text-xl font-normal text-gray-700 leading-relaxed mt-1 break-words">
                                    Grundstückscheck
                                  </div>
                                </div>
                                <div className="flex-1 text-right max-w-[50%] min-w-0">
                                  <div className="text-base md:text-lg lg:text-xl 2xl:text-2xl font-bold text-gray-900">
                                    {PriceUtils.formatPrice(
                                      GRUNDSTUECKSCHECK_PRICE
                                    )}
                                  </div>
                                </div>
                              </div>
                            )}
                            {/* Planungspaket row - show if exists in cart OR if locally selected */}
                            {(configItem?.planungspaket ||
                              localSelectedPlan) && (
                              <div className="flex justify-between items-start border-b border-gray-200 py-3 first:pt-0 last:pb-0 last:border-b-0 gap-4">
                                <div className="flex-1 min-w-0 max-w-[50%]">
                                  <div className="text-base md:text-lg lg:text-xl 2xl:text-2xl font-bold text-gray-900 break-words">
                                    {(() => {
                                      // Get name from cart item first, but use new naming
                                      if (configItem?.planungspaket?.name) {
                                        const name =
                                          configItem.planungspaket.name.toLowerCase();
                                        if (name.includes("basis"))
                                          return "Planungspaket 01 Basis";
                                        if (
                                          name.includes("komfort") ||
                                          name.includes("plus")
                                        )
                                          return "Planungspaket 02 Plus";
                                        if (
                                          name.includes("premium") ||
                                          name.includes("pro")
                                        )
                                          return "Planungspaket 03 Pro";
                                        return configItem.planungspaket.name;
                                      }
                                      // Otherwise get from localSelectedPlan
                                      if (localSelectedPlan) {
                                        if (localSelectedPlan === "basis")
                                          return "Planungspaket 01 Basis";
                                        if (localSelectedPlan === "plus")
                                          return "Planungspaket 02 Plus";
                                        if (localSelectedPlan === "pro")
                                          return "Planungspaket 03 Pro";
                                        return localSelectedPlan;
                                      }
                                      return "—";
                                    })()}
                                  </div>
                                  <div className="text-sm md:text-base lg:text-lg 2xl:text-xl font-normal text-gray-700 leading-relaxed mt-1 break-words">
                                    Planungspaket
                                  </div>
                                </div>
                                <div className="flex-1 text-right max-w-[50%] min-w-0">
                                  {(() => {
                                    // Determine which package we're dealing with
                                    let packageType = "basis";

                                    if (configItem?.planungspaket?.name) {
                                      const name =
                                        configItem.planungspaket.name.toLowerCase();
                                      if (
                                        name.includes("komfort") ||
                                        name.includes("plus")
                                      )
                                        packageType = "plus";
                                      else if (
                                        name.includes("premium") ||
                                        name.includes("pro")
                                      )
                                        packageType = "pro";
                                    } else if (localSelectedPlan) {
                                      packageType = localSelectedPlan;
                                    }

                                    // Return simple price display
                                    return (
                                      <div className="text-base md:text-lg lg:text-xl 2xl:text-2xl font-bold text-gray-900">
                                        {packageType === "basis"
                                          ? "0,00€"
                                          : packageType === "plus"
                                            ? "13.900,00€"
                                            : "18.900,00€"}
                                      </div>
                                    );
                                  })()}
                                </div>
                              </div>
                            )}
                            {/* Termin mit dem Nest Team row */}
                            <div className="flex justify-between items-start border-b border-gray-200 py-3 first:pt-0 last:pb-0 last:border-b-0 gap-4">
                              <div className="flex-1 min-w-0 max-w-[50%]">
                                <div className="text-base md:text-lg lg:text-xl 2xl:text-2xl font-bold text-gray-900 break-words">
                                  <span
                                    className={
                                      getAppointmentSummary()
                                        ? "text-blue-500"
                                        : ""
                                    }
                                  >
                                    {getAppointmentSummary() ? "✓" : "—"}
                                  </span>
                                </div>
                                <div className="text-sm md:text-base lg:text-lg 2xl:text-xl font-normal text-gray-700 leading-relaxed mt-1 break-words">
                                  Termin mit dem Nest Team
                                </div>
                              </div>
                              <div className="flex-1 text-right max-w-[50%] min-w-0">
                                <div className="text-base md:text-lg lg:text-xl 2xl:text-2xl font-bold text-gray-900 break-words">
                                  {getAppointmentSummary() || "—"}
                                </div>
                              </div>
                            </div>
                          </div>
                        </>
                      );
                    })()}
                  </>
                ) : (
                  <div className="text-sm text-gray-600">
                    Keine Konfiguration im Warenkorb.
                  </div>
                )}
              </div>

              {/* Teilzahlungen Title */}
              <div className="border-t border-gray-200 pt-2"></div>
              <div className="text-3xl md:text-4xl lg:text-5xl 2xl:text-6xl font-bold text-gray-900">
                Teilzahlungen:
              </div>
              <div className="border-b border-gray-200 pb-2"></div>

              {/* Instalment Breakdown */}
              {(() => {
                const totalPrice = Math.max(0, getCartTotal());
                const firstPayment = GRUNDSTUECKSCHECK_PRICE;
                const grundstueckscheckCredit = GRUNDSTUECKSCHECK_PRICE;
                const secondPaymentOriginal = Math.max(0, totalPrice * 0.3);
                const secondPayment = Math.max(
                  0,
                  secondPaymentOriginal - grundstueckscheckCredit
                );
                const thirdPayment = Math.max(0, totalPrice * 0.5);
                const fourthPayment = Math.max(
                  0,
                  totalPrice -
                    firstPayment -
                    secondPaymentOriginal -
                    thirdPayment
                );
                return (
                  <div className="border border-gray-300 rounded-[19px] px-6 py-4 bg-white">
                    <div className="flex justify-between items-start border-b border-gray-200 py-3 first:pt-0 last:pb-0 last:border-b-0 gap-4">
                      <div className="flex-1 min-w-0 max-w-[50%]">
                        <div className="text-base md:text-lg lg:text-xl 2xl:text-2xl font-bold text-gray-900 break-words">
                          1. Teilzahlung
                        </div>
                        <div className="text-sm md:text-base lg:text-lg 2xl:text-xl font-normal text-gray-700 leading-relaxed mt-1 break-words">
                          Grundstückscheck <br /> Kosten werden bei negativem
                          Erstgespräch rückerstattet
                        </div>
                      </div>
                      <div className="flex-1 text-right max-w-[50%] min-w-0">
                        <div className="text-base md:text-lg lg:text-xl 2xl:text-2xl font-bold text-gray-900">
                          {PriceUtils.formatPrice(firstPayment)}
                        </div>
                      </div>
                    </div>
                    <div className="flex justify-between items-start border-b border-gray-200 py-3 first:pt-0 last:pb-0 last:border-b-0 gap-4">
                      <div className="flex-1 min-w-0 max-w-[50%]">
                        <div className="text-base md:text-lg lg:text-xl 2xl:text-2xl font-bold text-gray-900 break-words">
                          2. Teilzahlung
                        </div>
                        <div className="text-sm md:text-base lg:text-lg 2xl:text-xl font-normal text-gray-700 leading-relaxed mt-1 break-words">
                          30% vom Gesamtpreis <br /> abzüglich Grundstückscheck:{" "}
                          {PriceUtils.formatPrice(grundstueckscheckCredit)}{" "}
                          <br />
                          Planungspaket:
                          <ul className="list-disc list-inside mt-2 text-sm md:text-base lg:text-lg 2xl:text-xl">
                            <li>Einreichplanung des Gesamtprojekts</li>
                            <li>Fachberatung und Baubegleitung</li>
                            <li>Bürokratische Unterstützung</li>
                          </ul>
                        </div>
                      </div>
                      <div className="flex-1 text-right max-w-[50%] min-w-0">
                        <div className="flex flex-col items-end">
                          <div className="text-base md:text-lg lg:text-xl 2xl:text-2xl font-bold text-gray-900 mb-1">
                            {PriceUtils.formatPrice(secondPayment)}
                          </div>
                          <div className="text-xs md:text-sm font-medium text-gray-600 line-through opacity-60">
                            {PriceUtils.formatPrice(secondPaymentOriginal)}
                          </div>
                        </div>
                      </div>
                    </div>
                    <div className="flex justify-between items-start border-b border-gray-200 py-3 first:pt-0 last:pb-0 last:border-b-0 gap-4">
                      <div className="flex-1 min-w-0 max-w-[50%]">
                        <div className="text-base md:text-lg lg:text-xl 2xl:text-2xl font-bold text-gray-900 break-words">
                          3. Teilzahlung
                        </div>
                        <div className="text-sm md:text-base lg:text-lg 2xl:text-xl font-normal text-gray-700 leading-relaxed mt-1 break-words">
                          50% vom Gesamtpreis <br /> Fällig nach fertigstellung
                          in der Produktion
                        </div>
                      </div>
                      <div className="flex-1 text-right max-w-[50%] min-w-0">
                        <div className="text-base md:text-lg lg:text-xl 2xl:text-2xl font-bold text-gray-900">
                          {PriceUtils.formatPrice(thirdPayment)}
                        </div>
                      </div>
                    </div>
                    <div className="flex justify-between items-start border-b border-gray-200 py-3 first:pt-0 last:pb-0 last:border-b-0 gap-4">
                      <div className="flex-1 min-w-0 max-w-[50%]">
                        <div className="text-base md:text-lg lg:text-xl 2xl:text-2xl font-bold text-gray-900 break-words">
                          4. Teilzahlung
                        </div>
                        <div className="text-sm md:text-base lg:text-lg 2xl:text-xl font-normal text-gray-700 leading-relaxed mt-1 break-words">
                          Restbetrag <br /> Fällig nach Errichtung am Grundstück
                        </div>
                      </div>
                      <div className="flex-1 text-right max-w-[50%] min-w-0">
                        <div className="text-base md:text-lg lg:text-xl 2xl:text-2xl font-bold text-gray-900">
                          {PriceUtils.formatPrice(fourthPayment)}
                        </div>
                      </div>
                    </div>
                  </div>
                );
              })()}

              <div className="border border-gray-300 rounded-[19px] px-6 py-4 bg-blue-50 mt-4">
                <div className="flex justify-between items-start gap-4">
                  <div className="flex-1 min-w-0 max-w-[50%]">
                    <div className="text-base md:text-lg lg:text-xl 2xl:text-2xl font-bold text-gray-900 break-words">
                      Gesamtpreis
                    </div>
                  </div>
                  <div className="flex-1 text-right max-w-[50%] min-w-0">
                    <div className="text-base md:text-lg lg:text-xl 2xl:text-2xl font-bold text-gray-900 underline">
                      {PriceUtils.formatPrice(getCartTotal())}
                    </div>
                  </div>
                </div>
              </div>

              {/* Moved: Heute zu bezahlen section at the end */}
              <div className="border-t border-gray-200 pt-2"></div>
              <div className="flex items-start justify-between gap-4 py-3">
                <div className="text-left">
                  <div className="text-3xl md:text-4xl lg:text-5xl 2xl:text-6xl font-bold text-gray-900">
                    Heute zu bezahlen
                  </div>
                  <div className="text-sm md:text-base lg:text-lg 2xl:text-xl text-gray-700 leading-snug"></div>
                </div>
                <div className="text-right">
                  <div className="text-3xl md:text-4xl lg:text-5xl 2xl:text-6xl font-bold text-gray-900">
                    {PriceUtils.formatPrice(GRUNDSTUECKSCHECK_PRICE)}
                  </div>
                  <div className="text-sm md:text-base lg:text-lg 2xl:text-xl text-gray-700 leading-snug"></div>
                </div>
              </div>
              <div className="border-b border-gray-200 pb-2"></div>
              <div className="flex flex-col sm:flex-row gap-4 justify-center items-center mt-6">
                <button
                  type="button"
                  onClick={() => {
                    // Trigger alpha test Step 3 (feedback phase)
                    const isAlphaTest =
                      new URLSearchParams(window.location.search).get(
                        "alpha-test"
                      ) === "true" ||
                      localStorage.getItem("nest-haus-test-session-id");
                    if (isAlphaTest) {
                      localStorage.setItem(
                        "nest-haus-test-purchase-completed",
                        "true"
                      );
                      window.dispatchEvent(
                        new CustomEvent("alpha-test-purchase-completed")
                      );
                    }
                    // TODO: Add actual Apple Pay integration here
                  }}
                  className="bg-black text-white py-4 px-12 rounded-full text-[clamp(16px,4vw,20px)] font-medium hover:bg-gray-800 transition-colors"
                >
                  Mit Apple Pay bezahlen
                </button>
                <button
                  type="button"
                  onClick={() => {
                    // Trigger alpha test Step 3 (feedback phase)
                    const isAlphaTest =
                      new URLSearchParams(window.location.search).get(
                        "alpha-test"
                      ) === "true" ||
                      localStorage.getItem("nest-haus-test-session-id");
                    if (isAlphaTest) {
                      localStorage.setItem(
                        "nest-haus-test-purchase-completed",
                        "true"
                      );
                      window.dispatchEvent(
                        new CustomEvent("alpha-test-purchase-completed")
                      );
                    }
                    // Call the original scroll to contact function
                    if (onScrollToContact) {
                      onScrollToContact();
                    }
                  }}
                  className="bg-blue-500 text-white py-4 px-12 rounded-full text-[clamp(16px,4vw,20px)] font-medium hover:bg-blue-700 transition-colors"
                >
                  Zur Kassa
                </button>
              </div>

              <div className="border border-gray-300 rounded-[19px] px-6 py-4 bg-white mt-6">
                <div className="text-base md:text-lg lg:text-xl 2xl:text-2xl font-bold text-gray-900 mb-2">
                  Doch anders entschieden?
                </div>
                <div className="text-sm md:text-base lg:text-lg 2xl:text-xl text-gray-700 leading-relaxed">
                  Im Hauspreis enthalten. Bei erfolgreichem ersten Termin und
                  Start des Vorentwurfsplans wird dieser Betrag vollständig vom
                  Gesamtpreis abgezogen. Sollte der Vorentwurfsplan ergeben,
                  dass das Projekt nicht möglich oder unzumutbar ist, erstatten
                  wir den Betrag vollständig.
                </div>
              </div>

              {/* Back Button */}
              <div className="flex justify-center mt-16 md:mt-20">
                <Button
                  variant="landing-secondary-blue"
                  size="xs"
                  className="whitespace-nowrap"
                  onClick={goPrev}
                  disabled={stepIndex <= 0}
                >
                  Zurück
                </Button>
              </div>
            </div>
          )}
        </div>
      </div>
    </section>
  );
}<|MERGE_RESOLUTION|>--- conflicted
+++ resolved
@@ -648,7 +648,6 @@
   const renderProgress = () => {
     return (
       <div className="w-full mb-6">
-<<<<<<< HEAD
         {/* Desktop/Tablet */}
         <div className="relative hidden md:block">
           {/* Connecting Line - Only between dots, not extending to edges */}
@@ -703,7 +702,7 @@
           </div>
         </div>
 
-        {/* Mobile: two rows with circles and labels */}
+        {/* Mobile: Compact Dots with current step title */}
         <div className="md:hidden">
           {/* Top row with circles and labels */}
           <div className="relative mb-1">
@@ -739,66 +738,17 @@
                 const dotInner = isDone ? (
                   <span className="w-2 h-2 bg-white rounded-full" />
                 ) : null;
-=======
-        {/* Desktop: Horizontal Progress Steps */}
-        <div className="hidden md:block">
-          <div className="relative mx-auto" style={{ maxWidth: "1440px" }}>
-            {/* Background Line */}
-            <div className="absolute left-0 right-0 top-3 h-0.5 bg-gray-200" />
-            {/* Progress Line */}
-            <div
-              className="absolute left-0 top-3 h-0.5 bg-blue-500 transition-all duration-300"
-              style={{
-                width:
-                  stepIndex === 0
-                    ? `${(1 / (steps.length * 2)) * 100}%` // From left edge to center of first circle
-                    : stepIndex === steps.length - 1
-                    ? "100%" // Full width when on last step
-                    : `${
-                        (1 / (steps.length * 2)) * 100 +
-                        (stepIndex / (steps.length - 1)) *
-                          (100 - 100 / steps.length)
-                      }%`, // Cumulative: from left edge to current step center
-                transformOrigin: "left center",
-              }}
-            />
-            {/* Step Dots */}
-            <div
-              className="grid gap-0"
-              style={{
-                gridTemplateColumns: `repeat(${steps.length}, 1fr)`,
-              }}
-            >
-              {steps.map((label, idx) => {
-                const isActive = idx === stepIndex;
-                const isPassed = idx < stepIndex;
-                const circleClass = isPassed
-                  ? "bg-blue-500 border-blue-500 text-white"
-                  : isActive
-                  ? "bg-white border-blue-500 text-blue-500"
-                  : "bg-white border-gray-300 text-gray-400";
-
->>>>>>> ab44c5f6
                 return (
-                  <div key={idx} className="flex flex-col items-center">
-                    <button
-                      onClick={() => {
-                        setStepIndex(idx);
-                        window.scrollTo({ top: 0, behavior: "smooth" });
-                      }}
-                      className={`relative z-10 w-8 h-8 rounded-full border-2 flex items-center justify-center transition-all duration-200 hover:scale-110 ${circleClass}`}
-                      aria-label={`Zu Schritt ${idx + 1}: ${label}`}
+                  <div
+                    key={`mrow1-${idx}`}
+                    className="flex flex-col items-center"
+                  >
+                    <div
+                      className={`relative z-10 w-5 h-5 rounded-full border-2 flex items-center justify-center ${circleClass}`}
                     >
-                      <span className="text-xs font-medium">{idx + 1}</span>
-                    </button>
-                    {/* Step Title - show for all steps */}
-                    <div
-                      className={`mt-3 text-xs text-center transition-opacity duration-200 max-w-24 leading-tight ${
-                        isActive
-                          ? "opacity-100 text-gray-900 font-medium"
-                          : "opacity-60 text-gray-600 font-normal"
-                      }`}
-                    >
+                      {dotInner}
+                    </div>
+                    <div className="mt-1 text-[11px] text-center text-gray-700 leading-tight break-words px-1">
                       {label}
                     </div>
                   </div>
@@ -806,7 +756,6 @@
               })}
             </div>
           </div>
-<<<<<<< HEAD
           {/* Bottom row with circles and labels */}
           <div className="relative mt-2">
             {/* Bottom row connecting line - between 2 dots */}
@@ -838,40 +787,22 @@
                 const dotInner = isDone ? (
                   <span className="w-2 h-2 bg-white rounded-full" />
                 ) : null;
-=======
-        </div>
-
-        {/* Mobile: Compact Dots with current step title */}
-        <div className="md:hidden">
-          <div className="flex flex-col items-center space-y-3">
-            <div className="flex justify-center items-center space-x-2">
-              {steps.map((label, idx) => {
-                const isActive = idx === stepIndex;
-                const isPassed = idx < stepIndex;
-
->>>>>>> ab44c5f6
                 return (
-                  <button
-                    key={idx}
-                    onClick={() => {
-                      setStepIndex(idx);
-                      window.scrollTo({ top: 0, behavior: "smooth" });
-                    }}
-                    className={`w-3 h-3 rounded-full transition-all duration-200 ${
-                      isActive
-                        ? "bg-gray-900 scale-125"
-                        : isPassed
-                        ? "bg-gray-600"
-                        : "bg-gray-300"
-                    }`}
-                    aria-label={`Zu Schritt ${idx + 1}: ${label}`}
-                  />
+                  <div
+                    key={`mrow2-${idx}`}
+                    className="flex flex-col items-center"
+                  >
+                    <div
+                      className={`relative z-10 w-5 h-5 rounded-full border-2 flex items-center justify-center ${circleClass}`}
+                    >
+                      {dotInner}
+                    </div>
+                    <div className="mt-1 text-[11px] text-center text-gray-700 leading-tight break-words px-1">
+                      {label}
+                    </div>
+                  </div>
                 );
               })}
-            </div>
-            {/* Current step title */}
-            <div className="text-xs text-center text-gray-600 font-medium">
-              {steps[stepIndex]}
             </div>
           </div>
         </div>
@@ -1643,131 +1574,7 @@
 
           {stepIndex === 3 && (
             <div className="space-y-4 pt-8">
-              {/* AppointmentBooking section with standard layout */}
-              <div className="mt-8">
-                <div className="text-center mb-6 pt-4">
-                  <h1 className="text-2xl md:text-3xl lg:text-4xl xl:text-5xl 2xl:text-6xl font-bold text-gray-900 mb-2 md:mb-3">
-                    Termin vereinbaren
-                  </h1>
-                  <h3 className="text-base md:text-lg lg:text-lg xl:text-xl 2xl:text-2xl text-gray-600 mb-6 max-w-3xl mx-auto">
-                    Persönlich oder telefonisch – wie es dir am besten passt
-                  </h3>
-                </div>
-                <div className="flex flex-col md:flex-row md:items-center md:justify-start gap-12 md:gap-6">
-                  <div className="w-full md:w-1/2 text-left px-12 md:px-16 lg:px-24 order-2 md:order-1">
-                    <p className="text-sm md:text-base lg:text-base xl:text-lg 2xl:text-xl text-gray-500 leading-relaxed mb-4 mt-12">
-                      Der Kauf deines Hauses ist ein großer Schritt – und{" "}
-                      <span className="text-black">
-                        wir sind da, um dir dabei zu helfen
-                      </span>
-                      . Für mehr Sicherheit und Klarheit{" "}
-                      <span className="text-black">
-                        stehen wir dir jederzeit persönlich zur Seite
-                      </span>
-                      .
-                    </p>
-                    <div className="h-3"></div>
-                    <p className="text-sm md:text-base lg:text-base xl:text-lg 2xl:text-xl text-gray-500 leading-relaxed mb-6">
-                      Ruf uns an, um dein Beratungsgespräch zu vereinbaren, oder
-                      buche deinen{" "}
-                      <span className="text-black">
-                        Termin ganz einfach online
-                      </span>
-                      . Dein Weg zu deinem Traumhaus beginnt mit einem Gespräch.
-                    </p>
-
-                    <div className="mt-8 space-y-4">
-                      <div>
-                        <h4 className="font-medium mb-2 text-xs md:text-xs lg:text-sm xl:text-sm 2xl:text-base">
-                          Kontakt
-                        </h4>
-                        <p
-                          className="text-xs md:text-xs lg:text-sm xl:text-sm 2xl:text-base leading-normal"
-                          style={{ color: "#99a1af" }}
-                        >
-                          <span className="font-medium">Telefon:</span> +43 (0)
-                          3847 75090
-                          <br />
-                          <span className="font-medium">Mobil:</span> +43 (0)
-                          664 3949604
-                          <br />
-                          <span className="font-medium">Email:</span>{" "}
-                          nest@haus.at
-                        </p>
-                      </div>
-                    </div>
-                  </div>
-
-                  <div className="w-full md:w-1/2 order-1 md:order-2">
-                    <div className="w-full max-w-[520px] ml-auto mt-1 md:mt-2">
-                      <AppointmentBooking
-                        showLeftSide={false}
-                        showSubmitButton={false}
-                      />
-                    </div>
-                  </div>
-                </div>
-              </div>
-
-              {/* GrundstueckCheckForm section */}
-              <div className="mt-16">
-                <div className="text-center mb-8 pt-8">
-                  <h2 className="text-2xl md:text-3xl lg:text-4xl xl:text-5xl 2xl:text-6xl font-bold text-gray-900 mb-2 md:mb-3">
-                    Dein Grundstück - Unser Check
-                  </h2>
-                  <h3 className="text-base md:text-lg lg:text-lg xl:text-xl 2xl:text-2xl text-gray-600 mb-8 pb-4 max-w-3xl mx-auto">
-                    Wir Prüfen deinen Baugrund
-                  </h3>
-                </div>
-                <div className="flex flex-col md:flex-row md:items-center md:justify-start gap-12 md:gap-6">
-                  <div className="w-full md:w-1/2 text-left px-12 md:px-16 lg:px-24 order-2 md:order-1">
-                    <p className="text-sm md:text-base lg:text-base xl:text-lg 2xl:text-xl text-gray-500 leading-relaxed mb-4 mt-12">
-                      Wir prüfen, ob{" "}
-                      <span className="text-black">dein Grundstück</span> die
-                      gesetzlichen{" "}
-                      <span className="text-black">Anforderungen erfüllt</span>.
-                      Dazu gehören das jeweilige{" "}
-                      <span className="text-black">Landesbaugesetz</span>, das{" "}
-                      <span className="text-black">Raumordnungsgesetz</span> und
-                      die{" "}
-                      <span className="text-black">örtlichen Vorschriften</span>
-                      , damit dein Bauvorhaben von Beginn an auf{" "}
-                      <span className="text-black">sicheren Grundlagen</span>{" "}
-                      steht.
-                    </p>
-                    <div className="h-3"></div>
-                    <p className="text-sm md:text-base lg:text-base xl:text-lg 2xl:text-xl text-gray-500 leading-relaxed mb-6">
-                      Außerdem analysieren wir die{" "}
-                      <span className="text-black">
-                        Eignung des Grundstücks
-                      </span>{" "}
-                      für dein Nest Haus. Dabei geht es um alle notwendigen
-                      Voraussetzungen, die für Planung und Aufbau entscheidend
-                      sind, sodass{" "}
-                      <span className="text-black">
-                        dein Zuhause zuverlässig und ohne Hindernisse
-                      </span>{" "}
-                      entstehen kann.
-                    </p>
-
-                    <div className="mt-2 space-y-4">
-                      <div>
-                        <h4 className="font-medium mb-2 text-xs md:text-xs lg:text-sm xl:text-sm 2xl:text-base"></h4>
-                      </div>
-                    </div>
-                  </div>
-
-                  <div className="w-full md:w-1/2 order-1 md:order-2">
-                    <div className="w-full max-w-[520px] ml-auto mt-1 md:mt-2">
-                      <GrundstueckCheckForm
-                        backgroundColor="white"
-                        maxWidth={false}
-                        padding="sm"
-                      />
-                    </div>
-                  </div>
-                </div>
-              </div>
+              <AppointmentBooking showLeftSide={false} />
 
               {/* Grundstückscheck Form Section */}
               <div className="mt-16">
