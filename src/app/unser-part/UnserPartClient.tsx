"use client";

import React, { useState, useEffect } from "react";
import Link from "next/link";
import { SectionRouter } from "@/components/SectionRouter";
import { Button } from "@/components/ui";
import PlanungspaketeCardsLightbox from "@/components/cards/PlanungspaketeCardsLightbox";
import { usePlanungspaketePopup } from "@/hooks/usePlanungspaketePopup";
import {
  ThreeByOneAdaptiveHeight,
  FullWidthImageGrid,
  ThreeByOneGrid,
} from "@/components/grids";
import { ClientBlobVideo } from "@/components/images";
import { MaterialShowcase, LandingImagesCarousel } from "@/components/sections";
import { PlanungspaketeCards } from "@/components/cards";
import { IMAGES } from "@/constants/images";
import { useContentAnalytics } from "@/hooks";
import type { SectionDefinition } from "@/types";
import Footer from "@/components/Footer";

// Define sections with proper structure for unser-part
const sections: SectionDefinition[] = [
  {
    id: "dein-nest-system",
    title: "Dein Nest System",
    slug: "nest-system",
  },
  {
    id: "groesse",
    title: "Manchmal kommt es auf die Größe an",
    slug: "groesse",
  },
  {
    id: "materialien",
    title: "Gut für Dich, besser für die Zukunft",
    slug: "materialien",
  },
  {
    id: "fenster-tueren",
    title: "Fenster & Türen",
    slug: "fenster-tueren",
  },
  {
    id: "individualisierung",
    title: "Raum zum Träumen",
    slug: "individualisierung",
  },
  {
    id: "call-to-action",
    title: "Kein Plan? Kein Problem!",
    slug: "kein-plan",
  },
  {
    id: "planungspakete",
    title: "Unterstützung gefällig?",
    slug: "planungspakete",
  },
  {
    id: "beratung",
    title: "KEIN PLAN? Kein Problem!",
    slug: "beratung",
  },
  {
    id: "video-gallery",
    title: "Die Vielfalt unserer Module",
    slug: "modul-vielfalt",
  },
];

// Helper function to get mobile video path
const getMobileVideoPath = (desktopPath: string): string => {
  // Map desktop video path to mobile version using constants
  if (desktopPath === IMAGES.function.nestHausModulSchemaIntro) {
    return IMAGES.function.mobile.nestHausModulSchemaIntro;
  }
  return desktopPath;
};

export default function UnserPartClient() {
  const [currentSectionId, setCurrentSectionId] =
    useState<string>("dein-nest-system");
  const [isMobile, setIsMobile] = useState(false);
  const { isOpen, openPlanungspakete, closePlanungspakete } =
    usePlanungspaketePopup();

  // Simple width-based mobile detection (same as entdecken page)
  useEffect(() => {
    const checkDevice = () => {
      const newIsMobile = window.innerWidth < 768; // Same breakpoint as entdecken page
      setIsMobile(newIsMobile);
    };

    // Initial check
    checkDevice();

    // Listen for resize events
    window.addEventListener("resize", checkDevice);
    return () => window.removeEventListener("resize", checkDevice);
  }, []);

  // Analytics tracking for content engagement
  const { trackButtonClick: _trackButtonClick } = useContentAnalytics({
    pageType: "content",
    sections,
    currentSectionId,
    enabled: true,
  });

  return (
    <div
      className="min-h-screen bg-black text-white"
      style={{ paddingTop: "var(--navbar-height, 3.5rem)" }}
    >
      <SectionRouter sections={sections} onSectionChange={setCurrentSectionId}>
        {/* Video Section - Dein Nest System */}
        <section id="dein-nest-system" className="bg-black pt-12 pb-4">
          <div className="w-full max-w-screen-2xl mx-auto px-4 md:px-8">
            <div className="text-center mb-12">
<<<<<<< HEAD
              <h1 className="h1-secondary text-white mb-2 md:mb-3">
                Dein Nest System
=======
              <h1 className="text-3xl md:text-4xl lg:text-5xl xl:text-6xl 2xl:text-7xl font-bold text-white mb-2 md:mb-3">
                Das ®Nest System
>>>>>>> 7c41ec52
              </h1>
              <h3 className="h3-secondary text-gray-300">
                Individualisiert, wo es Freiheit braucht. Standardisiert, wo es
                Effizienz schafft.
              </h3>
            </div>

            <div className="flex justify-center">
              <div className="w-4/5 max-w-5xl rounded-lg overflow-hidden bg-gray-900">
                <ClientBlobVideo
                  path={
                    isMobile
                      ? getMobileVideoPath(
                          IMAGES.function.mobile.nestHausModulSchemaIntro
                        )
                      : IMAGES.function.nestHausModulSchemaIntro
                  }
                  fallbackSrc={IMAGES.function.mobile.nestHausModulSchemaIntro} // Fallback to mobile version
                  className="w-full h-auto object-contain"
                  autoPlay={true}
                  loop={false}
                  muted={true}
                  playsInline={true}
                  controls={false}
                  enableCache={true}
                  playbackRate={2.5}
                  onError={(error) => {
                    console.error("🎥 Video component error:", error);
                    // Could add additional error handling here if needed
                  }}
                />
                {/* Accessibility description for screen readers */}
                <span className="sr-only">
                  Video demonstration of NEST-Haus modular construction system
                  showing architectural components and assembly process
                </span>
              </div>
            </div>
          </div>
        </section>

        {/* Combined ThreeByOneGrid Section - Größe */}
        <section id="groesse" className="pt-8 pb-8">
          <ThreeByOneGrid
            title="Manchmal kommt es auf die Größe an."
            subtitle="6 Meter Hoch, 8 Meter Breit, unendlich lang."
            backgroundColor="black"
            text="<span class='text-white font-medium'>Standardisierung</span> <span class='text-gray-400'>für</span> <span class='text-white font-medium'>Effizienz</span> <span class='text-gray-400'>und</span> <span class='text-white font-medium'>Kostenoptimierung.</span> <span class='text-gray-400'>Höchste Qualität zu einem leistbaren Preis durch</span> <span class='text-white font-medium'>intelligente</span> <span class='text-white font-medium'>Optimierung</span> <span class='text-gray-400'>– und volle gestalterische Freiheit dort, wo sie wirklich zählt. Alles, was sinnvoll standardisierbar ist, wird perfektioniert:</span> <span class='text-white font-medium'>Präzisionsgefertigte Module,</span> <span class='text-white font-medium'>effiziente Fertigung</span> <span class='text-gray-400'>und bewährte</span> <span class='text-white font-medium'>Konstruktion</span> <span class='text-gray-400'>sichern</span> <span class='text-white font-medium'>höchste Qualität.</span>"
            textPosition="left"
            maxWidth={false}
            image1={IMAGES.function.nestHausModulKonzept}
            image2={IMAGES.function.nestHausModulLiniengrafik}
            image1Description="NEST-Haus Modul Stirnseite Ansicht Schema Konzept"
            image2Description="NEST-Haus Modul Holz Schema Konzept"
          />

          {/* ThreeByOneGrid - Right Position (No Title/Subtitle) */}
          <div className="pt-4">
            <ThreeByOneGrid
              title=""
              subtitle=""
              backgroundColor="black"
              text="<span class='text-gray-400'>Das bedeutet:</span> <span class='text-white font-medium'>schnelle Bauzeiten,</span> <span class='text-white font-medium'>zuverlässige Strukturen</span> <span class='text-gray-400'>und ein</span> <span class='text-white font-medium'>unschlagbares Preis-Leistungs-Verhältnis.</span> <span class='text-gray-400'>Individualisierung für persönliche Gestaltung. Jedes Zuhause ist einzigartig und genau da, wo es wichtig ist, bieten wir</span> <span class='text-white font-medium'>maximale Freiheit:</span> <span class='text-gray-400'>Grundriss-gestaltung,Technische Ausstattung, Materialien und Oberflächen, Flexible Wohnflächen.</span>"
              textPosition="right"
              maxWidth={false}
              image1={IMAGES.function.nestHausModulSeiteKonzept}
              image2={IMAGES.function.nestHausModulSeiteLiniengrafik}
              image1Description="Seitliche Ansicht zeigt die durchdachte Konstruktion"
              image2Description="Liniengrafik verdeutlicht die optimierte Statik"
            />
          </div>
        </section>

        {/* Materialien Section */}
        <section id="materialien" className="pt-16">
          <div className="text-center mb-12">
            <h1 className="h1-secondary text-white mb-2 md:mb-3">
              Gut für Dich, besser für die Zukunft
            </h1>
            <h3 className="h3-secondary text-gray-300">
              Entdecke unsere sorgfältig ausgewählten Materialien
            </h3>
          </div>

          {/* MaterialShowcase Section - Optimized */}
          <MaterialShowcase
            title=""
            subtitle=""
            backgroundColor="black"
            maxWidth={false}
            showInstructions={true}
          />
        </section>

        {/* ThreeByOneAdaptiveHeight Grid - Fenster & Türen */}
        <section id="fenster-tueren" className="pt-20 pb-8">
          <ThreeByOneAdaptiveHeight
            title="Fenster & Türen"
            subtitle="Deine Fenster- und Türöffnungen werden dort platziert, wo du es möchtest."
            backgroundColor="black"
            imageDescription="NEST-Haus Expertise und professionelle Beratung"
            maxWidth={false}
          />

          {/* ThreeByOneGrid - Left Position (Bottom Section) */}
          <ThreeByOneGrid
            title=""
            subtitle=""
            backgroundColor="black"
<<<<<<< HEAD
            text="<span class='text-gray-400'>Sobald die Module geliefert sind, beginnt</span> dein Teil der Gestaltung. <span class='text-gray-400'>Fenster und Türen setzt du ganz einfach in die dafür vorgesehenen Öffnungen ein. Jeder Handgriff folgt</span> deinem Plan, <span class='text-gray-400'>jeder Schritt bringt dich</span> deinem Zuhause näher. <span class='text-gray-400'>Du bestimmst, wo</span> Licht einfällt, <span class='text-gray-400'>wo</span> Wege beginnen <span class='text-gray-400'>und wie dein</span> Raum sich öffnet. <span class='text-gray-400'>So entsteht nicht nur ein Haus, sondern</span> ein Ort, der ganz dir gehört."
=======
            text="<span class='text-gray-400'>Sobald die Module geliefert sind, beginnt</span> <span class='text-white font-medium'>dein Teil der Gestaltung. Fenster und Türen setzt du ganz einfach in die dafür vorgesehenen Öffnungen</span> <span class='text-white font-medium'>ein.</span> <span class='text-gray-400'>Jeder Handgriff folgt deinem Plan, jeder Schritt bringt dich deinem Zuhause näher.</span> <span class='text-white font-medium'>Du bestimmst,</span> <span class='text-gray-400'>wo Licht einfällt, wo Wege beginnen und wie dein Raum sich öffnet. So entsteht nicht nur ein Haus, sondern</span> <span class='text-white font-medium'>ein Ort, der ganz dir gehört.</span>"
>>>>>>> 7c41ec52
            textPosition="left"
            maxWidth={false}
            image1={IMAGES.function.nestHausFensterTuerenStirnseite}
            image2={IMAGES.function.nestHausFensterTuerenAbschlussmodul}
            image1Description="Fenster und Türen Einbau Positionierung"
            image2Description="Mittelmodul Liniengrafik Fenster und Türen"
          />

          {/* ThreeByOneGrid - Right Position (Bottom Section) */}
          <ThreeByOneGrid
            title=""
            subtitle=""
            backgroundColor="black"
<<<<<<< HEAD
            text="<span class='text-gray-400'>Solltest du Unterstützung bei der Planung benötigen, kannst du</span> <span class='text-white font-medium'>schnelle Bauzeiten,</span> <span class='text-white font-medium'>zuverlässige Strukturen,</span> <span class='text-white font-medium'>unschlagbares Preis-Leistungs-Verhältnis.</span> <span class='text-gray-400'>So erhältst du genau die Hilfe, die du brauchst, um</span> <span class='text-white font-medium'>maximale Freiheit:</span> <span class='text-gray-400'>deine Vision Wirklichkeit werden zu lassen.</span>"
=======
            text="<span class='text-gray-400'>Solltest du</span> <span class='text-white font-medium'>Unterstützung</span> <span class='text-gray-400'>bei der Planung benötigen, kannst du eines unserer</span> <span class='text-white font-medium'>Planungspakete</span> <span class='text-gray-400'>wählen. So erhältst du</span> <span class='text-white font-medium'>genau die Hilfe, die du brauchst,</span> <span class='text-gray-400'>um deine Vision Wirklichkeit werden zu lassen.</span>"
>>>>>>> 7c41ec52
            textPosition="right"
            maxWidth={false}
            image1={IMAGES.function.nestHausModulSeiteKonzept}
            image2={IMAGES.function.nestHausFensterTuerenMittelmodul}
            image1Description="Modul Seitenansicht Holz Schema Konzept"
            image2Description="Planung Innenausbau Fenster Türen Mittelmodul Liniengrafik"
            showButtons={true}
            primaryButtonText="Die Pakete"
            secondaryButtonText="Jetzt bauen"
          />
        </section>

        {/* FullWidthImageGrid - Raum zum Träumen (moved to individualisierung) */}
        <section id="individualisierung" className="md:pt-16 pb-8">
          <FullWidthImageGrid
            title="Raum zum Träumen"
            subtitle="Eine Bauweise die, das Beste aus allen Welten, kombiniert."
            backgroundColor="black"
            textBox1="<span class='text-gray-400'>Warum solltest du dich zwischen Flexibilität, Qualität und Nachhaltigkeit entscheiden, wenn du</span> <span class='text-white font-medium'>mit dem Nest System alles haben</span> <span class='text-gray-400'>kannst? Unsere Architekten und Ingenieure haben ein Haus entwickelt, das</span> <span class='text-white font-medium'>maximale Freiheit ohne Kompromisse</span> <span class='text-gray-400'>bietet. Durch</span> <span class='text-white font-medium'>intelligente Standardisierung</span> <span class='text-gray-400'>garantieren wir</span> <span class='text-white font-medium'>höchste</span>"
            textBox2="Qualität, Langlebigkeit <span class='text-gray-400'>und</span> Nachhaltigkeit zum bestmöglichen Preis. <span class='text-gray-400'>Präzisionsgefertigte Module sorgen für Stabilität, Energieeffizienz und ein unvergleichliches Wohngefühl.</span> Dein Zuhause, dein Stil, deine Freiheit. <span class='text-gray-400'>Mit Nest. musst du dich nicht entscheiden, denn du bekommst alles.</span> <span class='text-white font-medium'>Heute bauen, morgen wohnen - Nest.</span>"
            maxWidth={false}
          />
          {/* Button Combo After Component */}
          <div className="flex gap-4 md:mt-8 md:mb-8 justify-center w-full">
            <Link href="/dein-part">
              <Button variant="primary" size="xs">
                Dein Part
              </Button>
            </Link>
            <Link href="/konfigurator">
              <Button variant="landing-secondary" size="xs">
                Jetzt bauen
              </Button>
            </Link>
          </div>
        </section>

        {/* Planungspakete Section */}
        <section id="planungspakete" className="w-full pt-16 pb-10 bg-white">
          <div className="w-full max-w-[1536px] mx-auto px-4 sm:px-6 lg:px-8">
            <div className="text-center mb-16">
              <h1 className="h1-secondary text-gray-900 mb-2 md:mb-3">
                Unterstützung gefällig?
              </h1>
              <h3 className="h3-secondary text-gray-600 mb-8">
                Entdecke unsere Planungs-Pakete, um das Beste für dich und dein
                Nest rauszuholen.
              </h3>
            </div>

            <PlanungspaketeCards
              title=""
              subtitle=""
              maxWidth={false}
              showInstructions={false}
            />

            {/* Button Combo After Component */}
            <div className="flex gap-4 justify-center w-full mt-10 mb-6">
              <Button variant="primary" size="xs" onClick={openPlanungspakete}>
                Die Pakete
              </Button>
              <Link href="/konfigurator">
                <Button variant="landing-secondary-blue" size="xs">
                  Jetzt bauen
                </Button>
              </Link>
            </div>
          </div>
        </section>

        {/* Beratung Section */}
        <section
          id="beratung"
          className="w-full py-16"
          style={{ backgroundColor: "#F4F4F4" }}
        >
          <div className="w-full max-w-[1536px] mx-auto px-4 sm:px-6 lg:px-8">
            <div className="text-center mb-16">
              <h1 className="text-3xl md:text-4xl lg:text-5xl xl:text-6xl 2xl:text-7xl font-medium text-gray-900 mb-2 md:mb-3">
                Kein Plan? Kein Problem!
              </h1>
              <h3 className="h3-secondary text-gray-600 mb-8">
                Vereinbare jetzt Dein Beratungsgespräch - vor Ort oder ganz
                bequem telefonisch
              </h3>
            </div>

            {/* Single Button */}
            <div className="flex justify-center w-full">
              <Link href="/kontakt">
                <Button variant="primary" size="xs">
                  Termin vereinbaren
                </Button>
              </Link>
            </div>
          </div>
        </section>
      </SectionRouter>

      {/* Image Carousel Section - Outside SectionRouter to avoid width issues */}
      <div className="hidden md:block">
        <LandingImagesCarousel backgroundColor="white" maxWidth={false} />
      </div>

      <Footer />

      {/* Planungspakete Lightbox */}
      <PlanungspaketeCardsLightbox
        title="Planungspakete"
        subtitle=""
        isOpen={isOpen}
        onClose={closePlanungspakete}
        showTrigger={false}
      />
    </div>
  );
}<|MERGE_RESOLUTION|>--- conflicted
+++ resolved
@@ -117,13 +117,8 @@
         <section id="dein-nest-system" className="bg-black pt-12 pb-4">
           <div className="w-full max-w-screen-2xl mx-auto px-4 md:px-8">
             <div className="text-center mb-12">
-<<<<<<< HEAD
               <h1 className="h1-secondary text-white mb-2 md:mb-3">
                 Dein Nest System
-=======
-              <h1 className="text-3xl md:text-4xl lg:text-5xl xl:text-6xl 2xl:text-7xl font-bold text-white mb-2 md:mb-3">
-                Das ®Nest System
->>>>>>> 7c41ec52
               </h1>
               <h3 className="h3-secondary text-gray-300">
                 Individualisiert, wo es Freiheit braucht. Standardisiert, wo es
@@ -233,11 +228,7 @@
             title=""
             subtitle=""
             backgroundColor="black"
-<<<<<<< HEAD
             text="<span class='text-gray-400'>Sobald die Module geliefert sind, beginnt</span> dein Teil der Gestaltung. <span class='text-gray-400'>Fenster und Türen setzt du ganz einfach in die dafür vorgesehenen Öffnungen ein. Jeder Handgriff folgt</span> deinem Plan, <span class='text-gray-400'>jeder Schritt bringt dich</span> deinem Zuhause näher. <span class='text-gray-400'>Du bestimmst, wo</span> Licht einfällt, <span class='text-gray-400'>wo</span> Wege beginnen <span class='text-gray-400'>und wie dein</span> Raum sich öffnet. <span class='text-gray-400'>So entsteht nicht nur ein Haus, sondern</span> ein Ort, der ganz dir gehört."
-=======
-            text="<span class='text-gray-400'>Sobald die Module geliefert sind, beginnt</span> <span class='text-white font-medium'>dein Teil der Gestaltung. Fenster und Türen setzt du ganz einfach in die dafür vorgesehenen Öffnungen</span> <span class='text-white font-medium'>ein.</span> <span class='text-gray-400'>Jeder Handgriff folgt deinem Plan, jeder Schritt bringt dich deinem Zuhause näher.</span> <span class='text-white font-medium'>Du bestimmst,</span> <span class='text-gray-400'>wo Licht einfällt, wo Wege beginnen und wie dein Raum sich öffnet. So entsteht nicht nur ein Haus, sondern</span> <span class='text-white font-medium'>ein Ort, der ganz dir gehört.</span>"
->>>>>>> 7c41ec52
             textPosition="left"
             maxWidth={false}
             image1={IMAGES.function.nestHausFensterTuerenStirnseite}
@@ -251,11 +242,7 @@
             title=""
             subtitle=""
             backgroundColor="black"
-<<<<<<< HEAD
             text="<span class='text-gray-400'>Solltest du Unterstützung bei der Planung benötigen, kannst du</span> <span class='text-white font-medium'>schnelle Bauzeiten,</span> <span class='text-white font-medium'>zuverlässige Strukturen,</span> <span class='text-white font-medium'>unschlagbares Preis-Leistungs-Verhältnis.</span> <span class='text-gray-400'>So erhältst du genau die Hilfe, die du brauchst, um</span> <span class='text-white font-medium'>maximale Freiheit:</span> <span class='text-gray-400'>deine Vision Wirklichkeit werden zu lassen.</span>"
-=======
-            text="<span class='text-gray-400'>Solltest du</span> <span class='text-white font-medium'>Unterstützung</span> <span class='text-gray-400'>bei der Planung benötigen, kannst du eines unserer</span> <span class='text-white font-medium'>Planungspakete</span> <span class='text-gray-400'>wählen. So erhältst du</span> <span class='text-white font-medium'>genau die Hilfe, die du brauchst,</span> <span class='text-gray-400'>um deine Vision Wirklichkeit werden zu lassen.</span>"
->>>>>>> 7c41ec52
             textPosition="right"
             maxWidth={false}
             image1={IMAGES.function.nestHausModulSeiteKonzept}
