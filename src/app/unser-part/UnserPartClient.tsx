--- conflicted
+++ resolved
@@ -446,7 +446,28 @@
           style={{ backgroundColor: "#F4F4F4" }}
         >
           <div className="w-full max-w-[1536px] mx-auto px-4 sm:px-6 lg:px-8">
-<<<<<<< HEAD
+            <div className="text-center mb-16">
+              <h2 className="font-medium text-4xl md:text-[60px] tracking-[-0.02em] mb-4 text-gray-900">
+                Kein Plan? Kein Problem!
+              </h2>
+              <h3 className="text-xl md:text-2xl font-medium tracking-[-0.015em] leading-8 mb-8 text-gray-600 max-w-6xl mx-auto">
+                Vereinbare jetzt Dein Beratungsgespräch - vor Ort oder ganz
+                bequem telefonisch
+              </h3>
+            </div>
+
+            {/* Single Button */}
+            <div className="flex justify-center w-full">
+              <Button variant="primary" size="xs">
+                Termin vereinbaren
+              </Button>
+            </div>
+          </div>
+        </section>
+
+        {/* Video Gallery Section */}
+        <section id="video-gallery" className="w-full py-16 bg-white">
+          <div className="w-full max-w-[1536px] mx-auto px-4 sm:px-6 lg:px-8">
             <FullWidthVideoGrid
               title="Die Vielfalt unserer Module"
               subtitle="Entdecke die verschiedenen Konfigurationsmöglichkeiten und Modulkombinationen"
@@ -457,37 +478,7 @@
               muted={true}
               controls={false}
             />
-=======
-            <div className="text-center mb-16">
-              <h2 className="font-medium text-4xl md:text-[60px] tracking-[-0.02em] mb-4 text-gray-900">
-                Kein Plan? Kein Problem!
-              </h2>
-              <h3 className="text-xl md:text-2xl font-medium tracking-[-0.015em] leading-8 mb-8 text-gray-600 max-w-6xl mx-auto">
-                Vereinbare jetzt Dein Beratungsgespräch - vor Ort oder ganz
-                bequem telefonisch
-              </h3>
-            </div>
-
-            {/* Single Button */}
-            <div className="flex justify-center w-full">
-              <Button variant="primary" size="xs">
-                Termin vereinbaren
-              </Button>
-            </div>
->>>>>>> 878cb5de
-          </div>
-        </section>
-
-        {/* Video Gallery Section */}
-        <section id="video-gallery" className="w-full pt-8 bg-white">
-          <ClientBlobVideo
-            path={IMAGES.variantvideo.nine}
-            autoPlay={true}
-            muted={true}
-            controls={false}
-            loop={true}
-            className="w-full h-auto"
-          />
+          </div>
         </section>
       </SectionRouter>
       <Footer />
