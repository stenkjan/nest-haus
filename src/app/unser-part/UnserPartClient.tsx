"use client";

import React, { useState, useEffect } from "react";
import { SectionRouter } from "@/components/SectionRouter";
import { Button } from "@/components/ui";
import {
  ThreeByOneAdaptiveHeight,
  FullWidthImageGrid,
  ThreeByOneGrid,
} from "@/components/grids";
import { ClientBlobVideo } from "@/components/images";
import { MaterialShowcase, LandingImagesCarousel } from "@/components/sections";
import ContentCards from "@/components/cards/ContentCards";
import { PlanungspaketeCards } from "@/components/cards";
import { IMAGES } from "@/constants/images";
import { CONTENT_CARD_PRESETS } from "@/constants/contentCardPresets";
import { useContentAnalytics } from "@/hooks";
import type { SectionDefinition } from "@/types";
import Footer from "@/components/Footer";

// Define sections with proper structure for unser-part
const sections: SectionDefinition[] = [
  {
    id: "dein-nest-system",
    title: "Dein Nest System",
    slug: "nest-system",
  },
  {
    id: "groesse",
    title: "Manchmal kommt es auf die Größe an",
    slug: "groesse",
  },
  {
    id: "materialien",
    title: "Gut für Dich, besser für die Zukunft",
    slug: "materialien",
  },
  {
    id: "fenster-tueren",
    title: "Fenster & Türen",
    slug: "fenster-tueren",
  },
  {
    id: "individualisierung",
    title: "Raum zum Träumen",
    slug: "individualisierung",
  },
  {
    id: "call-to-action",
    title: "Kein Plan? Kein Problem!",
    slug: "kein-plan",
  },
  {
    id: "grundstueck-check",
    title: "Sicherheit",
    slug: "sicherheit",
  },
  {
    id: "planungspakete",
    title: "Unterstützung gefällig?",
    slug: "planungspakete",
  },
  {
    id: "beratung",
    title: "KEIN PLAN? Kein Problem!",
    slug: "beratung",
  },
  {
    id: "video-gallery",
    title: "Die Vielfalt unserer Module",
    slug: "modul-vielfalt",
  },
];

// Helper function to get mobile video path
const getMobileVideoPath = (desktopPath: string): string => {
  // Map desktop video path to mobile version using constants
  if (desktopPath === IMAGES.function.nestHausModulSchemaIntro) {
    const mobilePath = IMAGES.function.mobile.nestHausModulSchemaIntro;
    console.log("📱 Using mobile video path from constants:", mobilePath);
    return mobilePath;
  }
  console.log("🖥️ Using desktop video path:", desktopPath);
  return desktopPath;
};

export default function UnserPartClient() {
  const [currentSectionId, setCurrentSectionId] =
    useState<string>("dein-nest-system");
  const [isMobile, setIsMobile] = useState(false);

  // Simple width-based mobile detection (same as entdecken page)
  useEffect(() => {
    const checkDevice = () => {
      const newIsMobile = window.innerWidth < 768; // Same breakpoint as entdecken page
      console.log(
        "📏 Device check - Width:",
        window.innerWidth,
        "isMobile:",
        newIsMobile
      );
      setIsMobile(newIsMobile);
    };

    // Initial check
    checkDevice();

    // Listen for resize events
    window.addEventListener("resize", checkDevice);
    return () => window.removeEventListener("resize", checkDevice);
  }, []);

  // Analytics tracking for content engagement
  const { trackButtonClick: _trackButtonClick } = useContentAnalytics({
    pageType: "content",
    sections,
    currentSectionId,
    enabled: true,
  });

  return (
    <div
      className="min-h-screen bg-black text-white"
      style={{ paddingTop: "var(--navbar-height, 3.5rem)" }}
    >
      <SectionRouter sections={sections} onSectionChange={setCurrentSectionId}>
        {/* Video Section - Dein Nest System */}
        <section id="dein-nest-system" className="bg-black pt-20 pb-8">
          <div className="w-full max-w-screen-2xl mx-auto px-4 md:px-8">
            <div className="text-center mb-24">
              <h1 className="text-2xl md:text-3xl lg:text-4xl xl:text-5xl 2xl:text-6xl font-bold text-white mb-2 md:mb-3">
                Dein Nest System
              </h1>
              <h3 className="text-base md:text-lg lg:text-lg xl:text-xl 2xl:text-2xl text-gray-300">
                Individualisiert, wo es Freiheit braucht. Standardisiert, wo es
                Effizienz schafft.
              </h3>
            </div>

            <div className="flex justify-center">
              <div className="w-full max-w-6xl rounded-lg overflow-hidden bg-gray-900">
                <ClientBlobVideo
<<<<<<< HEAD
                  path={IMAGES.function.nestHausModulSchemaIntro}
                  // path={IMAGES.variantvideo.eleven}
=======
                  path={
                    isMobile
                      ? getMobileVideoPath(
                          IMAGES.function.nestHausModulSchemaIntro
                        )
                      : IMAGES.function.nestHausModulSchemaIntro
                  }
                  fallbackSrc={IMAGES.function.mobile.nestHausModulSchemaIntro} // Fallback to mobile version
>>>>>>> 8c6b94fb
                  className="w-full h-auto object-contain"
                  autoPlay={true}
                  loop={true}
                  muted={true}
                  playsInline={true}
                  controls={false}
                  enableCache={true}
                  onError={(error) => {
                    console.error("🎥 Video component error:", error);
                    // Could add additional error handling here if needed
                  }}
                />
                {/* Accessibility description for screen readers */}
                <span className="sr-only">
                  Video demonstration of NEST-Haus modular construction system
                  showing architectural components and assembly process in a
                  continuous forward and reverse loop animation
                </span>
              </div>
            </div>
          </div>
        </section>

        {/* Combined ThreeByOneGrid Section - Größe */}
        <section id="groesse" className="pt-20 pb-8">
          <ThreeByOneGrid
            title="Manchmal kommt es auf die Größe an."
            subtitle="6 Meter Hoch, 8 Meter Breit, unendlich lang."
            backgroundColor="black"
            text="<span class='text-white font-medium'>Standardisierung</span> <span class='text-gray-400'>für</span> <span class='text-white font-medium'>Effizienz</span> <span class='text-gray-400'>und</span> <span class='text-white font-medium'>Kostenoptimierung.</span> <span class='text-gray-400'>Höchste Qualität zu einem leistbaren Preis durch</span> <span class='text-white font-medium'>intelligente</span> <span class='text-white font-medium'>Optimierung</span> <span class='text-gray-400'>– und volle gestalterische Freiheit dort, wo sie wirklich zählt. Alles, was sinnvoll standardisierbar ist, wird perfektioniert:</span> <span class='text-white font-medium'>Präzisionsgefertigte Module,</span> <span class='text-white font-medium'>effiziente Fertigung</span> <span class='text-gray-400'>und bewährte</span> <span class='text-white font-medium'>Konstruktion</span> <span class='text-gray-400'>sichern</span> <span class='text-white font-medium'>höchste Qualität.</span>"
            textPosition="left"
            maxWidth={false}
            image1={IMAGES.function.nestHausModulKonzept}
            image2={IMAGES.function.nestHausModulLiniengrafik}
            image1Description="NEST-Haus Modul Stirnseite Ansicht Schema Konzept"
            image2Description="NEST-Haus Modul Holz Schema Konzept"
          />

          {/* ThreeByOneGrid - Right Position (No Title/Subtitle) */}
          <div className="pt-4 pb-8">
            <ThreeByOneGrid
              title=""
              subtitle=""
              backgroundColor="black"
              text="<span class='text-gray-400'>Das bedeutet:</span> <span class='text-white font-medium'>schnelle Bauzeiten,</span> <span class='text-white font-medium'>zuverlässige Strukturen,</span> <span class='text-white font-medium'>unschlagbares Preis-Leistungs-Verhältnis.</span> <span class='text-gray-400'>Individualisierung für persönliche Gestaltung. Jedes Zuhause ist einzigartig und genau da, wo es wichtig ist, bieten wir</span> <span class='text-white font-medium'>maximale Freiheit:</span> <span class='text-gray-400'>Grundriss-gestaltung, Technische Ausstattung, Materialien und Oberflächen, Flexible Wohnflächen.</span>"
              textPosition="right"
              maxWidth={false}
              image1={IMAGES.function.nestHausModulSeiteKonzept}
              image2={IMAGES.function.nestHausModulSeiteLiniengrafik}
              image1Description="Seitliche Ansicht zeigt die durchdachte Konstruktion"
              image2Description="Liniengrafik verdeutlicht die optimierte Statik"
            />
          </div>
        </section>

        {/* MaterialShowcase Section - Optimized */}
        <MaterialShowcase
          backgroundColor="black"
          maxWidth={false}
          showInstructions={true}
        />

        {/* ThreeByOneAdaptiveHeight Grid - Fenster & Türen */}
        <section id="fenster-tueren" className="pt-20 pb-8">
          <ThreeByOneAdaptiveHeight
            title="Fenster & Türen"
            subtitle="Deine Fenster- und Türöffnungen werden dort platziert, wo du es möchtest."
            backgroundColor="black"
            imageDescription="NEST-Haus Expertise und professionelle Beratung"
            maxWidth={false}
          />

          {/* ThreeByOneGrid - Left Position (Bottom Section) */}
          <div className="pt-4 pb-8">
            <ThreeByOneGrid
              title=""
              subtitle=""
              backgroundColor="black"
              text="<span class='text-gray-400'>Sobald die Module geliefert sind, beginnt</span> dein Teil der Gestaltung. <span class='text-gray-400'>Fenster und Türen setzt du ganz einfach in die dafür vorgesehenen Öffnungen ein. Jeder Handgriff folgt</span> deinem Plan, <span class='text-gray-400'>jeder Schritt bringt dich</span> deinem Zuhause näher. <span class='text-gray-400'>Du bestimmst, wo</span> Licht einfällt, <span class='text-gray-400'>wo</span> Wege beginnen <span class='text-gray-400'>und wie dein</span> Raum sich öffnet. <span class='text-gray-400'>So entsteht nicht nur ein Haus, sondern</span> ein Ort, der ganz dir gehört."
              textPosition="left"
              maxWidth={false}
              image1={IMAGES.function.nestHausFensterTuerenStirnseite}
              image2={IMAGES.function.nestHausFensterTuerenAbschlussmodul}
              image1Description="Fenster und Türen Einbau Positionierung"
              image2Description="Mittelmodul Liniengrafik Fenster und Türen"
            />
          </div>

          {/* ThreeByOneGrid - Right Position (Bottom Section) */}
          <div className="pt-4 pb-20">
            <ThreeByOneGrid
              title=""
              subtitle=""
              backgroundColor="black"
              text="<span class='text-gray-400'>Solltest du Unterstützung bei der Planung benötigen, kannst du</span> <span class='text-white font-medium'>schnelle Bauzeiten,</span> <span class='text-white font-medium'>zuverlässige Strukturen,</span> <span class='text-white font-medium'>unschlagbares Preis-Leistungs-Verhältnis.</span> <span class='text-gray-400'>So erhältst du genau die Hilfe, die du brauchst, um</span> <span class='text-white font-medium'>maximale Freiheit:</span> <span class='text-gray-400'>deine Vision Wirklichkeit werden zu lassen.</span>"
              textPosition="right"
              maxWidth={false}
              image1={IMAGES.function.nestHausModulSeiteKonzept}
              image2={IMAGES.function.nestHausFensterTuerenMittelmodul}
              image1Description="Modul Seitenansicht Holz Schema Konzept"
              image2Description="Planung Innenausbau Fenster Türen Mittelmodul Liniengrafik"
              showButtons={true}
              primaryButtonText="Die Pakete"
              secondaryButtonText="Jetzt bauen"
            />
          </div>
        </section>

        {/* FullWidthImageGrid - Raum zum Träumen (moved to individualisierung) */}
        <section id="individualisierung" className="pt-20 pb-8">
          <FullWidthImageGrid
            title="Raum zum Träumen"
            subtitle="Eine Bauweise die, das Beste aus allen Welten, kombiniert."
            backgroundColor="black"
            textBox1="<span class='text-gray-400'>Warum solltest du dich zwischen Flexibilität, Qualität und Nachhaltigkeit entscheiden, wenn du</span> mit dem Nest System alles haben <span class='text-gray-400'>kannst? Unsere Architekten und Ingenieure haben ein Haus entwickelt, das</span> maximale Freiheit ohne Kompromisse <span class='text-gray-400'>bietet. Durch</span> intelligente Standardisierung <span class='text-gray-400'>garantieren wir</span> höchste"
            textBox2="Qualität, Langlebigkeit <span class='text-gray-400'>und</span> Nachhaltigkeit zum bestmöglichen Preis. <span class='text-gray-400'>Präzisionsgefertigte Module sorgen für Stabilität, Energieeffizienz und ein unvergleichliches Wohngefühl.</span> Dein Zuhause, dein Stil, deine Freiheit. <span class='text-gray-400'>Mit Nest. musst du dich nicht entscheiden, denn du bekommst alles. Heute bauen, morgen wohnen - Nest.</span>"
            maxWidth={false}
          />
          {/* Button Combo After Component */}
          <div className="flex gap-4 justify-center w-full">
            <Button variant="primary" size="xs">
              Dein Part
            </Button>
            <Button variant="landing-secondary" size="xs">
              Jetzt bauen
            </Button>
          </div>
        </section>

        {/* Grundstück Check Section */}
        <section id="grundstueck-check" className="w-full pt-28 pb-16 bg-white">
          <div className="w-full max-w-[1536px] mx-auto px-4 sm:px-6 lg:px-8">
            <div className="text-center mb-16">
              <h1 className="text-2xl md:text-3xl lg:text-4xl xl:text-5xl 2xl:text-6xl font-bold text-gray-900 mb-2 md:mb-3">
                Dein Grundstück - Unser Check
              </h1>
              <h3 className="text-base md:text-lg lg:text-lg xl:text-xl 2xl:text-2xl text-gray-600 mb-8">
                Wir überprüfen für dich, wie dein Nest Haus auf ein Grundstück
                deiner Wahl passt.
              </h3>
            </div>

            <ContentCards
              variant="static"
              title=""
              subtitle=""
              maxWidth={false}
              showInstructions={false}
              customData={[CONTENT_CARD_PRESETS.sicherheit]}
            />
          </div>
        </section>

        {/* Planungspakete Section */}
        <section id="planungspakete" className="w-full pt-28 pb-16 bg-white">
          <div className="w-full max-w-[1536px] mx-auto px-4 sm:px-6 lg:px-8">
            <div className="text-center mb-16">
              <h1 className="text-2xl md:text-3xl lg:text-4xl xl:text-5xl 2xl:text-6xl font-bold text-gray-900 mb-2 md:mb-3">
                Unterstützung gefällig?
              </h1>
              <h3 className="text-base md:text-lg lg:text-lg xl:text-xl 2xl:text-2xl text-gray-600 mb-8">
                Entdecke unsere Planungs-Pakete, um das Beste für dich und dein
                Nest rauszuholen.
              </h3>
            </div>

            <PlanungspaketeCards
              title=""
              subtitle=""
              maxWidth={false}
              showInstructions={false}
            />

            {/* Button Combo After Component */}
            <div className="flex gap-4 justify-center w-full mt-16">
              <Button variant="primary" size="xs">
                Die Pakete
              </Button>
              <Button variant="landing-secondary-blue" size="xs">
                Jetzt bauen
              </Button>
            </div>
          </div>
        </section>

        {/* Beratung Section */}
        <section
          id="beratung"
          className="w-full py-16"
          style={{ backgroundColor: "#F4F4F4" }}
        >
          <div className="w-full max-w-[1536px] mx-auto px-4 sm:px-6 lg:px-8">
            <div className="text-center mb-16">
              <h1 className="text-2xl md:text-3xl lg:text-4xl xl:text-5xl 2xl:text-6xl font-medium text-gray-900 mb-2 md:mb-3">
                Kein Plan? Kein Problem!
              </h1>
              <h3 className="text-base md:text-lg lg:text-lg xl:text-xl 2xl:text-2xl text-gray-600 mb-8">
                Vereinbare jetzt Dein Beratungsgespräch - vor Ort oder ganz
                bequem telefonisch
              </h3>
            </div>

            {/* Single Button */}
            <div className="flex justify-center w-full">
              <Button variant="primary" size="xs">
                Termin vereinbaren
              </Button>
            </div>
          </div>
        </section>
      </SectionRouter>

      {/* Image Carousel Section - Outside SectionRouter to avoid width issues */}
      <div className="hidden md:block">
        <LandingImagesCarousel backgroundColor="white" maxWidth={false} />
      </div>

      <Footer />
    </div>
  );
}<|MERGE_RESOLUTION|>--- conflicted
+++ resolved
@@ -140,10 +140,6 @@
             <div className="flex justify-center">
               <div className="w-full max-w-6xl rounded-lg overflow-hidden bg-gray-900">
                 <ClientBlobVideo
-<<<<<<< HEAD
-                  path={IMAGES.function.nestHausModulSchemaIntro}
-                  // path={IMAGES.variantvideo.eleven}
-=======
                   path={
                     isMobile
                       ? getMobileVideoPath(
@@ -152,7 +148,6 @@
                       : IMAGES.function.nestHausModulSchemaIntro
                   }
                   fallbackSrc={IMAGES.function.mobile.nestHausModulSchemaIntro} // Fallback to mobile version
->>>>>>> 8c6b94fb
                   className="w-full h-auto object-contain"
                   autoPlay={true}
                   loop={true}
