--- conflicted
+++ resolved
@@ -110,7 +110,6 @@
             </div>
           </div>
         </div>
-<<<<<<< HEAD
 
         {/* Bottom Text */}
         {bottomText && (
@@ -120,8 +119,6 @@
             </h3>
           </div>
         )}
-=======
->>>>>>> 426c7a3c
       </div>
     </section>
   );
