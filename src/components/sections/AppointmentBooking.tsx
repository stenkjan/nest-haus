--- conflicted
+++ resolved
@@ -404,17 +404,6 @@
             </div>
           </div>
 
-<<<<<<< HEAD
-          <div className="flex justify-center">
-            <button
-              type="submit"
-              disabled={isSubmitting || !selectedDate}
-              className="bg-blue-600 hover:bg-blue-700 text-white font-normal rounded-full transition-all duration-300 focus:outline-none focus:ring-2 focus:ring-offset-2 focus:ring-blue-500 inline-flex items-center justify-center shadow-sm w-36 sm:w-40 lg:w-44 xl:w-48 px-2 py-1.5 text-sm xl:text-base 2xl:text-xl disabled:bg-gray-400 disabled:cursor-not-allowed"
-            >
-              {isSubmitting ? "Wird gesendet..." : "Jetzt Anfragen"}
-            </button>
-          </div>
-=======
           {showSubmitButton && (
             <div className="flex justify-center">
               <button
@@ -469,7 +458,6 @@
               </div>
             </div>
           )}
->>>>>>> ab44c5f6
         </form>
       </div>
 
