"use client";

import React, { useState, useEffect } from "react";
import { motion } from "motion/react";
import Link from "next/link";
import { HybridBlobImage } from "@/components/images";
import { Button } from "@/components/ui";

interface GridItem {
  id: number;
  title: string;
  subtitle: string;
  description: string; // max 25 characters
  image: string;
  backgroundColor: string;
  primaryAction: string;
  secondaryAction: string;
  textColor?: string; // Optional custom text color, defaults to white
  primaryLink?: string; // Optional link for primary action
  secondaryLink?: string; // Optional link for secondary action
}

interface TwoByTwoImageGridProps {
  title?: string;
  subtitle?: string;
  maxWidth?: boolean;
  customData?: GridItem[];
}

const gridData: GridItem[] = [
  {
    id: 1,
    title: "Alpine Vision",
    subtitle: "Mountain Design",
    description: "Swiss architecture style",
    image:
      "/images/1-NEST-Haus-Berg-Vision-AUSTRIA-SWISS-Holzlattung-Laerche.png",
    backgroundColor: "#F8F9FA",
    primaryAction: "View Details",
    secondaryAction: "Configure",
  },
  {
    id: 2,
    title: "Modern Living",
    subtitle: "Contemporary",
    description: "Clean modern aesthetic",
    image: "/images/2-NEST-Haus-7-Module-Ansicht-Weisse-Fassadenplatten.png",
    backgroundColor: "#F1F3F4",
    primaryAction: "Explore",
    secondaryAction: "Customize",
  },
  {
    id: 3,
    title: "Forest Retreat",
    subtitle: "Natural Harmony",
    description: "Blend with nature",
    image:
      "/images/5-NEST-Haus-6-Module-Wald-Ansicht-Schwarze-Fassadenplatten.png",
    backgroundColor: "#F4F4F4",
    primaryAction: "Discover",
    secondaryAction: "Plan",
  },
  {
    id: 4,
    title: "Mediterranean",
    subtitle: "Coastal Style",
    description: "Ocean view elegance",
    image:
      "/images/6-NEST-Haus-4-Module-Ansicht-Meer-Mediteran-Stirnseite-Holzlattung-Laerche.png",
    backgroundColor: "#F6F8FA",
    primaryAction: "See More",
    secondaryAction: "Design",
  },
];

export default function TwoByTwoImageGrid({
  title = "2x2 Image Grid Gallery",
  subtitle = "Interactive 2x2 layout with hover effects",
  maxWidth = true,
  customData,
}: TwoByTwoImageGridProps) {
  const [isClient, setIsClient] = useState(false);
  const [screenWidth, setScreenWidth] = useState(0);

  // Initialize client-side state
  useEffect(() => {
    setIsClient(true);
    setScreenWidth(window.innerWidth);
  }, []);

  // Track screen width for responsive behavior
  useEffect(() => {
    const updateScreenWidth = () => {
      setScreenWidth(window.innerWidth);
    };

    updateScreenWidth();
    window.addEventListener("resize", updateScreenWidth);
    return () => window.removeEventListener("resize", updateScreenWidth);
  }, []);

  const containerClasses = maxWidth
    ? "w-full max-w-[1700px] mx-auto"
    : "w-full";

  // Use custom data if provided, otherwise use default gridData
  const displayData = customData || gridData;

  // Calculate responsive sizing for ultra-wide screens
  const isUltraWide = isClient && screenWidth >= 1600;
  const gridMinHeight = isUltraWide ? "500px" : "400px";

  // Prevent hydration mismatch by showing loading state until client is ready
  if (!isClient) {
    return (
      <div className={containerClasses}>
<<<<<<< HEAD
        <div className="text-center mb-0">
          <h1 className="text-3xl md:text-4xl lg:text-5xl xl:text-6xl 2xl:text-7xl font-bold text-gray-900 mb-2 md:mb-3">
            {title}
          </h1>
=======
        <div className="text-center mb-8">
          <h1 className="h1-secondary text-gray-900">{title}</h1>
>>>>>>> b155e6e3
          {subtitle && (
            <h3 className="h3-secondary text-gray-600">{subtitle}</h3>
          )}
        </div>
        <div className="grid grid-cols-1 lg:grid-cols-2 max-w-[1700px] mx-auto gap-4">
          {[1, 2, 3, 4].map((i) => (
            <div
              key={i}
              className="animate-pulse bg-gray-200 rounded-lg"
              style={{ aspectRatio: "4/5", minHeight: "400px" }}
            />
          ))}
        </div>
      </div>
    );
  }

  return (
    <div className={containerClasses}>
      {/* Header with padding only on mobile */}
      <div
        className={`text-center mb-0 ${
          isClient && screenWidth < 1024 ? "px-4" : ""
        }`}
      >
        <h1 className="text-3xl md:text-4xl lg:text-5xl xl:text-6xl 2xl:text-7xl font-bold text-gray-900 mb-2 md:mb-3">
          {title}
        </h1>
        {subtitle && (
          <h3 className="text-base md:text-lg lg:text-lg xl:text-xl 2xl:text-2xl text-gray-600">
            {subtitle}
          </h3>
        )}
      </div>

      {/* 2x2 Grid Container - No padding on mobile */}
      <div
        className={`grid grid-cols-1 lg:grid-cols-2 ${
          maxWidth ? "max-w-[1700px] mx-auto lg:px-4" : "w-full lg:px-4"
        }`}
        style={{ gap: isClient && screenWidth < 1024 ? "8px" : "15px" }}
      >
        {displayData.map((item, index) => (
          <motion.div
            key={item.id}
            className="relative flex-shrink-0 shadow-lg overflow-hidden"
            style={{
              aspectRatio: "4/5", // Match actual image dimensions
              minHeight: gridMinHeight,
            }}
            transition={{ duration: 0.2 }}
          >
            {/* Background Image */}
            <div className="absolute inset-0">
              <HybridBlobImage
                path={item.image}
                alt={item.title}
                fill
                className="object-cover object-center"
                strategy="client"
                isInteractive={true}
                // enableCache={item.id !== 1} // Disable cache for first image to test
                sizes="(max-width: 1024px) 100vw, 50vw"
                quality={85}
              />
            </div>

            {/* Content Container */}
            <div className="relative h-full flex flex-col justify-between p-6">
              {/* Title and Subtitle - Upper 1/5 */}
              <motion.div
                className="flex-shrink-0"
                initial={{ y: -20, opacity: 0 }}
                animate={{ y: 0, opacity: 1 }}
                transition={{ delay: index * 0.1, duration: 0.6 }}
              >
                <div
                  className={`${
                    isUltraWide
                      ? "p-6"
                      : screenWidth < 1024
                        ? "p-0 -mt-2"
                        : "p-4"
                  } text-center`}
                >
                  <h2
                    className={`h2-title mb-1 ${
                      item.textColor || "text-white"
                    }`}
                  >
                    {item.title}
                  </h2>
                  <h3
                    className={`h3-secondary ${item.textColor || "text-white"}`}
                  >
                    {item.subtitle}
                  </h3>
                </div>
              </motion.div>

              {/* Bottom Section - Lower 1/5 */}
              <motion.div
                className="flex-shrink-0"
                initial={{ y: 20, opacity: 0 }}
                animate={{ y: 0, opacity: 1 }}
                transition={{ delay: index * 0.1 + 0.2, duration: 0.6 }}
              >
                <div
                  className={`${
                    isUltraWide
                      ? "p-6"
                      : screenWidth < 1024
                        ? "p-0 -mb-2"
                        : "p-4"
                  }`}
                >
                  {/* Description Text */}
                  <p
                    className={`text-sm md:text-base lg:text-lg 2xl:text-xl mb-4 text-center ${
                      item.textColor || "text-white"
                    }`}
                  >
                    {item.description}
                  </p>

                  {/* Button Group */}
                  <div className="flex gap-2 justify-center">
                    {/* Primary Button */}
                    {item.primaryLink ? (
                      <Link href={item.primaryLink}>
                        <Button
                          variant="landing-primary"
                          size={isUltraWide ? "sm" : "xs"}
                        >
                          {item.primaryAction}
                        </Button>
                      </Link>
                    ) : (
                      <Button
                        variant="landing-primary"
                        size={isUltraWide ? "sm" : "xs"}
                      >
                        {item.primaryAction}
                      </Button>
                    )}

                    {/* Secondary Button */}
                    {item.secondaryLink ? (
                      <Link href={item.secondaryLink}>
                        <Button
                          variant={
                            item.id === 2
                              ? "landing-secondary-blue"
                              : "landing-secondary"
                          }
                          size={isUltraWide ? "sm" : "xs"}
                        >
                          {item.secondaryAction}
                        </Button>
                      </Link>
                    ) : (
                      <Button
                        variant={
                          item.id === 2
                            ? "landing-secondary-blue"
                            : "landing-secondary"
                        }
                        size={isUltraWide ? "sm" : "xs"}
                      >
                        {item.secondaryAction}
                      </Button>
                    )}
                  </div>
                </div>
              </motion.div>
            </div>
          </motion.div>
        ))}
      </div>
    </div>
  );
}<|MERGE_RESOLUTION|>--- conflicted
+++ resolved
@@ -114,15 +114,8 @@
   if (!isClient) {
     return (
       <div className={containerClasses}>
-<<<<<<< HEAD
         <div className="text-center mb-0">
-          <h1 className="text-3xl md:text-4xl lg:text-5xl xl:text-6xl 2xl:text-7xl font-bold text-gray-900 mb-2 md:mb-3">
-            {title}
-          </h1>
-=======
-        <div className="text-center mb-8">
           <h1 className="h1-secondary text-gray-900">{title}</h1>
->>>>>>> b155e6e3
           {subtitle && (
             <h3 className="h3-secondary text-gray-600">{subtitle}</h3>
           )}
