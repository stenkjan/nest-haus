--- conflicted
+++ resolved
@@ -614,11 +614,7 @@
 
       {/* Cards Container */}
       <div
-<<<<<<< HEAD
         className={`relative ${isLightboxMode ? "py-2" : "pb-8 md:py-8"} ${
-=======
-        className={`relative ${isLightboxMode ? "py-2" : "py-2"} ${
->>>>>>> b155e6e3
           screenWidth < 1024 ? "overflow-hidden w-full" : ""
         }`}
       >
