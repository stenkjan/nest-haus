"use client";

import React, { useState, useEffect, useRef } from "react";
import { motion } from "motion/react";
import Link from "next/link";
import { ClientBlobVideo } from "@/components/images";
import { Button } from "@/components/ui";
import { VideoCardPreset } from "@/constants/contentCardPresets";
import "@/app/konfigurator/components/hide-scrollbar.css";

interface VideoCard16by9Props {
  title?: string;
  subtitle?: string;
  maxWidth?: boolean;
  showInstructions?: boolean;
  isLightboxMode?: boolean;
  onCardClick?: (cardId: number) => void;
  customData?: VideoCardPreset[];
}

// Fixed sizing system to ensure text area (1/3) has adequate space for content
// Desktop: Text takes 1/3 width, video takes 2/3 width with 16:9 ratio
// Mobile: Stacked layout with proper proportions
const getCardDimensions = (screenWidth: number) => {
  // Calculate height based on video area width (2/3 of card) + consistent padding
  // Formula: (video_width / 16 * 9) + 30px padding = card_height

  if (screenWidth >= 1600) {
    const cardWidth = 1600;
    const videoWidth = (cardWidth * 2) / 3; // 1067px
    const videoHeight = (videoWidth / 16) * 9; // 600px
    return { width: cardWidth, height: videoHeight + 30 }; // 630px
  } else if (screenWidth >= 1400) {
    const cardWidth = 1380;
    const videoWidth = (cardWidth * 2) / 3; // 920px
    const videoHeight = (videoWidth / 16) * 9; // 518px
    return { width: cardWidth, height: videoHeight + 30 }; // 548px
  } else if (screenWidth >= 1280) {
    const cardWidth = 1280;
    const videoWidth = (cardWidth * 2) / 3; // 853px
    const videoHeight = (videoWidth / 16) * 9; // 480px
    return { width: cardWidth, height: videoHeight + 30 }; // 510px
  } else if (screenWidth >= 1024) {
    const cardWidth = 1200;
    const videoWidth = (cardWidth * 2) / 3; // 800px
    const videoHeight = (videoWidth / 16) * 9; // 450px
    return { width: cardWidth, height: videoHeight + 30 }; // 480px
  } else if (screenWidth >= 768) {
    return { width: 336, height: 720 }; // Tablet: Keep mobile stacked layout
  } else {
    return { width: 312, height: 720 }; // Mobile: Keep mobile stacked layout
  }
};

export default function VideoCard16by9({
  title = "Video Card 16:9",
  subtitle = "Video content with 16:9 aspect ratio",
  maxWidth = true,
  showInstructions = true,
  isLightboxMode: _isLightboxMode = false,
  onCardClick,
  customData,
}: VideoCard16by9Props) {
  const [isClient, setIsClient] = useState(false);
  const [screenWidth, setScreenWidth] = useState(0); // Start with 0 to prevent SSR mismatch
  const _containerRef = useRef<HTMLDivElement>(null);

  // Initialize client-side state
  useEffect(() => {
    setIsClient(true);
    setScreenWidth(window.innerWidth);
  }, []);

  // Track screen width for responsive behavior
  useEffect(() => {
    const updateScreenWidth = () => {
      const width = window.innerWidth;
      setScreenWidth(width);
    };

    updateScreenWidth();
    window.addEventListener("resize", updateScreenWidth);
    return () => window.removeEventListener("resize", updateScreenWidth);
  }, []);

  // Use custom data if provided, otherwise use default
  const displayCards = customData || [];

  const getCardText = (card: VideoCardPreset, field: keyof VideoCardPreset) => {
    if (!isClient) return card[field] as string;

    // Use mobile versions on smaller screens if available
    if (screenWidth < 768) {
      const mobileField = `mobile${
        field.charAt(0).toUpperCase() + field.slice(1)
      }` as keyof VideoCardPreset;
      return (card[mobileField] as string) || (card[field] as string);
    }

    return card[field] as string;
  };

  const getVideoPath = (videoPath: string): string => {
    // For now, return the path as-is. This will be handled by HybridBlobImage
    return videoPath;
  };

  // Prevent hydration mismatch by showing loading state until client is ready
  if (!isClient) {
    return (
      <div className="w-full">
        {/* Header Section */}
        {showInstructions && (
          <div
            className={`text-center mb-12 ${
              maxWidth ? "max-w-7xl mx-auto px-4" : "px-4"
            }`}
          >
            <h2 className="text-3xl md:text-4xl font-bold text-gray-900 mb-4">
              {title}
            </h2>
            <p className="text-lg md:text-xl text-gray-600 max-w-3xl mx-auto">
              {subtitle}
            </p>
          </div>
        )}

        {/* Loading placeholder */}
        <div className={`${maxWidth ? "max-w-[1700px] mx-auto px-4" : "px-4"}`}>
          <div className="flex justify-center">
            <div className="w-full max-w-[1380px] h-[548px] animate-pulse bg-gray-200 rounded-3xl" />
          </div>
        </div>
      </div>
    );
  }

  return (
    <div className="w-full">
      {/* Header Section */}
      {showInstructions && (
        <div
          className={`text-center mb-12 ${
            maxWidth ? "max-w-7xl mx-auto px-4" : "px-4"
          }`}
        >
          <h2 className="text-3xl md:text-4xl font-bold text-gray-900 mb-4">
            {title}
          </h2>
          <p className="text-lg md:text-xl text-gray-600 max-w-3xl mx-auto">
            {subtitle}
          </p>
        </div>
      )}

      {/* Video Cards Container */}
      <div className={`${maxWidth ? "max-w-[1700px] mx-auto px-4" : "px-4"}`}>
        <div className="flex justify-center">
          {displayCards.map((card, index) => (
            <motion.div
              key={card.id}
              initial={{ y: 20, opacity: 0 }}
              animate={{ y: 0, opacity: 1 }}
              transition={{ delay: index * 0.1, duration: 0.6 }}
              className="flex-shrink-0"
              onClick={() => onCardClick?.(card.id)}
            >
              <div
                className="w-full rounded-3xl shadow-lg overflow-hidden cursor-pointer"
                style={{
                  backgroundColor: card.backgroundColor,
                  width: getCardDimensions(screenWidth).width,
                  height: getCardDimensions(screenWidth).height,
                }}
              >
                {/* Responsive Layout */}
                {screenWidth >= 1024 ? (
                  // Desktop: Wide layout (Text left, Video right with 16:9 aspect ratio)
                  <div
                    className="flex items-stretch"
                    style={{ height: getCardDimensions(screenWidth).height }}
                  >
                    {/* Text Content - Same width as content cards (1/3) */}
                    <div className="w-1/3 flex flex-col justify-center items-start text-left px-8 py-6">
                      <motion.div
                        initial={{ x: -20, opacity: 0 }}
                        animate={{ x: 0, opacity: 1 }}
                        transition={{ delay: index * 0.1, duration: 0.6 }}
                      >
                        <h2
                          className={`text-lg md:text-xl lg:text-2xl xl:text-3xl 2xl:text-4xl font-bold text-gray-900 ${
                            card.subtitle ? "mb-1" : "mb-6"
                          }`}
                        >
                          {getCardText(card, "title")}
                        </h2>
                        {card.subtitle && (
                          <h3 className="text-base md:text-lg lg:text-lg xl:text-xl 2xl:text-2xl font-medium text-gray-700 mb-5">
                            {getCardText(card, "subtitle")}
                          </h3>
                        )}
                        <p className="text-sm md:text-base lg:text-base xl:text-lg 2xl:text-xl text-black leading-relaxed whitespace-pre-line">
                          {getCardText(card, "description")}
                        </p>

                        {/* Buttons for Video Cards - Desktop Layout */}
                        {card.buttons && (
                          <div className="flex flex-row gap-2 items-start justify-center w-full mt-8">
                            {card.buttons.map((button, btnIndex) => {
                              // Convert standard variants to narrow variants
                              const narrowVariant =
                                button.variant === "primary"
                                  ? "primary-narrow"
                                  : button.variant === "secondary"
<<<<<<< HEAD
                                    ? "secondary-narrow"
                                    : button.variant;
=======
                                  ? "secondary-narrow-blue"
                                  : button.variant;
>>>>>>> ab44c5f6

                              return button.link ? (
                                <Link
                                  key={btnIndex}
                                  href={button.link}
                                  className="flex-shrink-0"
                                >
                                  <Button
                                    variant={narrowVariant}
                                    size={button.size}
                                  >
                                    {button.text}
                                  </Button>
                                </Link>
                              ) : (
                                <Button
                                  key={btnIndex}
                                  variant={narrowVariant}
                                  size={button.size}
                                  onClick={button.onClick}
                                  className="flex-shrink-0"
                                >
                                  {button.text}
                                </Button>
                              );
                            })}
                          </div>
                        )}
                      </motion.div>
                    </div>

                    {/* Video Content - Right side with 16:9 aspect ratio */}
                    <div className="w-2/3 relative overflow-hidden py-[15px] pr-[15px] flex items-center justify-end">
                      <motion.div
                        initial={{ x: 20, opacity: 0 }}
                        animate={{ x: 0, opacity: 1 }}
                        transition={{
                          delay: index * 0.1 + 0.2,
                          duration: 0.8,
                        }}
                        className="relative rounded-3xl overflow-hidden w-full"
                        style={{
                          aspectRatio: "16/9", // 16:9 aspect ratio for video
                          maxWidth: "100%",
                        }}
                      >
                        <ClientBlobVideo
                          path={getVideoPath(card.video)}
                          className="w-full h-full object-cover"
                          autoPlay={true}
                          loop={true}
                          muted={true}
                          playsInline={true}
                          controls={false}
                          enableCache={true}
                          playbackRate={card.playbackRate}
                        />
                      </motion.div>
                    </div>
                  </div>
                ) : (
                  // Mobile/Tablet: Stacked layout (Text top, Video bottom with 1:1 aspect ratio)
                  <div
                    className="flex flex-col"
                    style={{ height: getCardDimensions(screenWidth).height }}
                  >
                    {/* Text Content - Top Half */}
                    <div className="h-1/2 flex flex-col justify-center items-center text-center p-6">
                      <motion.div
                        initial={{ y: -20, opacity: 0 }}
                        animate={{ y: 0, opacity: 1 }}
                        transition={{ delay: index * 0.1, duration: 0.6 }}
                        className="w-full max-w-md"
                      >
                        <h2
                          className={`text-lg md:text-xl lg:text-2xl xl:text-3xl 2xl:text-4xl font-bold text-gray-900 ${
                            card.subtitle ? "mb-1" : "mb-6"
                          }`}
                        >
                          {getCardText(card, "title")}
                        </h2>
                        {card.subtitle && (
                          <h3 className="text-base md:text-lg lg:text-lg xl:text-xl 2xl:text-2xl font-medium text-gray-700 mb-5">
                            {getCardText(card, "subtitle")}
                          </h3>
                        )}
                        <p className="text-sm md:text-base lg:text-base xl:text-lg 2xl:text-xl text-black leading-relaxed whitespace-pre-line">
                          {getCardText(card, "description")}
                        </p>
                        {/* Note: Buttons are not shown on mobile/tablet to match ContentCards behavior */}
                      </motion.div>
                    </div>

                    {/* Video Content - Bottom Half with 1:1 aspect ratio */}
                    <div className="h-1/2 relative overflow-hidden p-[15px] flex items-center justify-center">
                      <motion.div
                        initial={{ y: 30, opacity: 0 }}
                        animate={{ y: 0, opacity: 1 }}
                        transition={{
                          delay: index * 0.1 + 0.2,
                          duration: 0.8,
                        }}
                        className="relative rounded-3xl overflow-hidden"
                        style={{
                          aspectRatio: "1/1", // 1:1 aspect ratio for mobile video
                          width: "100%",
                          maxWidth: "280px", // Reasonable max size for mobile
                          height: "auto",
                        }}
                      >
                        <ClientBlobVideo
                          path={getVideoPath(card.video)}
                          className="w-full h-full object-cover"
                          autoPlay={true}
                          loop={true}
                          muted={true}
                          playsInline={true}
                          controls={false}
                          enableCache={true}
                          playbackRate={card.playbackRate}
                        />
                      </motion.div>
                    </div>
                  </div>
                )}
              </div>
            </motion.div>
          ))}
        </div>
      </div>
    </div>
  );
}<|MERGE_RESOLUTION|>--- conflicted
+++ resolved
@@ -212,13 +212,8 @@
                                 button.variant === "primary"
                                   ? "primary-narrow"
                                   : button.variant === "secondary"
-<<<<<<< HEAD
-                                    ? "secondary-narrow"
-                                    : button.variant;
-=======
                                   ? "secondary-narrow-blue"
                                   : button.variant;
->>>>>>> ab44c5f6
 
                               return button.link ? (
                                 <Link
