"use client";

import React, { useState, useEffect, useRef, useCallback } from "react";
import { motion, useMotionValue, animate } from "framer-motion";
import Link from "next/link";
import { HybridBlobImage } from "@/components/images";
import { ClientBlobVideo } from "@/components/images";
import { Button } from "@/components/ui";
import { Dialog } from "@/components/ui";
import ClientBlobFile from "@/components/files/ClientBlobFile";
import {
  getContentByCategory,
  type ContentCategory,
  type ContentCardData,
} from "@/constants/cardContent";
import { IMAGES } from "@/constants/images";
import "@/app/konfigurator/components/hide-scrollbar.css";
import "./mobile-scroll-optimizations.css";

// Step icon component using HybridBlobImage (extra large size: 48px mobile, 56px desktop)
const StepIcon = ({
  stepNumber,
  className = "w-12 h-12 md:w-14 md:h-14",
}: {
  stepNumber: number;
  className?: string;
}) => {
  const iconKey = `icon${stepNumber}` as keyof typeof IMAGES.stepIcons;
  const iconPath = IMAGES.stepIcons[iconKey];

  if (!iconPath) {
    return null;
  }

  return (
    <div className={className}>
      <HybridBlobImage
        path={iconPath}
        alt={`Step ${stepNumber} icon`}
        className="w-full h-full"
        width={56}
        height={56}
        style={{
          objectFit: "contain",
        }}
      />
    </div>
  );
};

/**
 * Layout Types for UnifiedContentCard
 */
export type CardLayout =
  | "horizontal" // Text left, image/video right (default - most common)
  | "vertical" // Text top, image bottom (stacked)
  | "square" // Square card with text top, image bottom
  | "image-only" // Only image, no text overlay
  | "video" // Video card (16:9 ratio)
  | "text-icon" // Square card with text and optional icon, no image
  | "process-detail" // Large horizontal card on top + 5 square cards below for checkout steps
  | "overlay-text" // Full image background with left-aligned text overlay and optional button
  | "glass-quote" // Glass background with quote-style text layout (quote mark, mixed bold/gray text, attribution)
  | "team-card"; // Full image background with custom team/value card layout (subtitle/title/description at top, metadata at bottom)

/**
 * Style Types for UnifiedContentCard
 */
export type CardStyle = "standard" | "glass";

/**
 * Variant Types
 */
export type CardVariant = "responsive" | "static";

/**
 * Height Mode Types
 */
export type HeightMode = "standard" | "tall";

/**
 * Image Padding Mode Types
 * Controls whether tall cards have padding around the image
 */
export type ImagePaddingMode = "none" | "standard";

/**
 * Aspect Ratio Types for overlay-text layout
 */
export type AspectRatio = "2x1" | "1x1";

/**
 * Alignment Types for card positioning
 */
export type CardAlignment = "center" | "left";

/**
 * Props for UnifiedContentCard
 */
export interface UnifiedContentCardProps {
  // Layout configuration
  layout?: CardLayout;
  style?: CardStyle;
  variant?: CardVariant;
  heightMode?: HeightMode;
  imagePadding?: ImagePaddingMode; // Controls image padding for tall cards
  aspectRatio?: AspectRatio; // Controls aspect ratio for overlay-text layout (2x1 or 1x1)
  noPadding?: boolean; // Remove py-8 container padding
  showProgress?: boolean; // Show integrated progress bar above cards
  alignment?: CardAlignment; // Controls horizontal alignment of cards (center or left)

  // Content source (category or custom data)
  category?: ContentCategory;
  customData?: ContentCardData[];

  // Display options
  title?: string;
  subtitle?: string;
  maxWidth?: boolean;
  showInstructions?: boolean;
  backgroundColor?: "white" | "gray" | "black";

  // External buttons (appear below the card carousel)
  buttons?: Array<{
    text: string;
    variant: string;
    size?: "xxs" | "xs" | "sm" | "md" | "lg" | "xl";
    link?: string;
    file?: string;
    fileMode?: "open" | "download";
    onClick?: () => void;
  }>;

  // Lightbox configuration
  enableLightbox?: boolean;
  isLightboxMode?: boolean;

  // Callbacks
  onCardClick?: (cardId: number) => void;
}

/**
 * UnifiedContentCard Component
 *
 * A flexible card component that supports multiple layouts, styles, and content sources.
 * Consolidates functionality from ContentCards, ImageGlassCard, SquareGlassCard, etc.
 *
 * @example
 * // Use with category
 * <UnifiedContentCard category="materialien" style="glass" layout="horizontal" />
 *
 * @example
 * // Use with custom data
 * <UnifiedContentCard customData={myCards} layout="square" />
 */
export default function UnifiedContentCard({
  layout = "horizontal",
  style = "standard",
  variant = "responsive",
  heightMode = "standard",
  imagePadding = "none", // Default: no padding (edge-to-edge)
  aspectRatio = "2x1", // Default: 2x1 aspect ratio for overlay-text
  noPadding: _noPadding = false, // Default: include py-8 padding
  showProgress = false, // Default: don't show integrated progress bar
  alignment = "center", // Default: center alignment
  category,
  customData,
  title = "",
  subtitle = "",
  maxWidth = true,
  showInstructions: _showInstructions = true,
  backgroundColor = "black",
  buttons,
  enableLightbox = false,
  isLightboxMode = false,
  onCardClick,
}: UnifiedContentCardProps) {
  // State management
  const [currentIndex, setCurrentIndex] = useState(0);
  const [cardWidth, setCardWidth] = useState(320);
  const [_cardsPerView, setCardsPerView] = useState(3);
  const [isClient, setIsClient] = useState(false);
  const [screenWidth, setScreenWidth] = useState(0);
  const [isAnimating, setIsAnimating] = useState(false);
  const [lightboxOpen, setLightboxOpen] = useState(false);
  const [stableViewportHeight, setStableViewportHeight] = useState(0);

  const x = useMotionValue(0);
  const containerRef = useRef<HTMLDivElement>(null);

  const gap = 24;

  // Get card data from category or custom data
  const cardData =
    customData || (category ? getContentByCategory(category) : []);

  const isStatic = variant === "static";
  const isResponsive = variant === "responsive";
  const isGlass = style === "glass";
  const heightMultiplier = heightMode === "tall" ? 1.25 : 1;

  // Helper function to get stable viewport height (prevents iOS Safari scaling issues)
  const _getViewportHeight = useCallback(() => {
    if (stableViewportHeight > 0) {
      return stableViewportHeight;
    }
    return typeof window !== "undefined" ? window.innerHeight : 0;
  }, [stableViewportHeight]);

  // Determine text colors based on style: glass = white text, standard = black text
  const textColors = {
    title: isGlass ? "text-white" : "text-black",
    subtitle: isGlass ? "text-white" : "text-black",
    description: isGlass ? "text-white" : "text-black",
  };

  // Process-detail layout needs all cards (first card + 5 detail cards)
  // Static variant shows only first card for carousel layouts
  const displayCards =
    layout === "process-detail"
      ? cardData
      : isStatic
        ? cardData.slice(0, 1)
        : cardData;

  // Helper function to calculate individual card width based on aspect ratio
  const getCardWidthForIndex = useCallback(
    (card: ContentCardData, currentScreenWidth: number) => {
      // For overlay-text layout, calculate width based on card's aspect ratio
      if (layout === "overlay-text") {
        const cardAspectRatio = card.aspectRatio || aspectRatio;
        // MOBILE OVERRIDE: Force all cards to 2x1 (portrait) on mobile for better UX
        const effectiveAspectRatio =
          currentScreenWidth < 768 ? "2x1" : cardAspectRatio;

        const width =
          currentScreenWidth >= 1600
            ? 830 * heightMultiplier
            : currentScreenWidth >= 1280
              ? 692 * heightMultiplier
              : currentScreenWidth >= 1024
                ? 577 * heightMultiplier
                : currentScreenWidth >= 768
                  ? 720 * heightMultiplier
                  : 600 * heightMultiplier;

        // Use stable viewport height to prevent iOS Safari scaling issues
        const viewportHeight =
          stableViewportHeight > 0
            ? stableViewportHeight
            : typeof window !== "undefined"
              ? window.innerHeight
              : 0;
        const cardHeight = Math.min(
          width,
          viewportHeight *
            (currentScreenWidth >= 1280 ? 0.7 : 0.75) *
            heightMultiplier
        );

        return effectiveAspectRatio === "2x1"
          ? cardHeight * 0.6
          : cardHeight * 1.2;
      }

      // For all other layouts, use the standard cardWidth
      return cardWidth;
    },
    [layout, aspectRatio, heightMultiplier, cardWidth, stableViewportHeight]
  );

  // Initialize client-side state
  useEffect(() => {
    setIsClient(true);
    setScreenWidth(window.innerWidth);

    // Set stable viewport height for iOS Safari (use the largest viewport height to avoid scaling on browser bar show/hide)
    // visualViewport gives us the visible area excluding browser UI
    const getStableHeight = () => {
      if (typeof window !== "undefined") {
        // For iOS Safari, capture the maximum viewport height on initial load
        // This prevents the dialog from shrinking when the address bar state changes
        const vh = window.visualViewport
          ? window.visualViewport.height
          : window.innerHeight;

        // Use the larger of the two to ensure consistent sizing
        // This prevents shrinking on first interaction
        const calculatedHeight = Math.max(vh, window.innerHeight);

        // Store the initial height for future reference
        if (stableViewportHeight === 0) {
          return calculatedHeight;
        }
        return stableViewportHeight;
      }
      return 0;
    };

    const initialHeight = getStableHeight();
    if (initialHeight > 0 && stableViewportHeight === 0) {
      setStableViewportHeight(initialHeight);
    }

    // For lightbox mode on iOS, ensure viewport is locked immediately
    // This prevents the shrinking issue on first slide transition
    if (isLightboxMode && stableViewportHeight === 0) {
      const iosHeight = Math.max(
        window.innerHeight,
        window.visualViewport?.height || window.innerHeight
      );
      setStableViewportHeight(iosHeight);
    }

    // Center or left-align the first card initially
    const containerWidth = window.innerWidth;
    const firstCardWidth =
      displayCards.length > 0
        ? getCardWidthForIndex(displayCards[0], containerWidth)
        : cardWidth;

    let centerOffset;
<<<<<<< HEAD

    // DESKTOP REDESIGN (≥1024px): Different alignment for static vs carousel
    if (containerWidth >= 1024) {
      if (isStatic) {
        // Static cards: Centered with max-width constraint
        const maxCardWidth = Math.min(containerWidth - 96, 1600 - 96);
        if (containerWidth > 1600) {
          // On ultra-wide screens, center the 1600px card
          centerOffset = (containerWidth - maxCardWidth) / 2;
        } else {
          // Within 1600px, use 48px padding
          centerOffset = 48;
        }
      } else {
        // Carousel cards: Left-aligned with 48px padding
        centerOffset = 48;
      }
    } else if (alignment === "left" && containerWidth >= 1024) {
      // Legacy left alignment: start from left edge with padding (desktop only)
      centerOffset =
        containerWidth >= 1600 ? 80 : containerWidth >= 1280 ? 64 : 48;
    } else {
      // Mobile/Tablet: Center alignment - NO CHANGES
=======
    if (alignment === "left" && containerWidth >= 1024) {
      // Left alignment: start from left edge with padding (desktop only)
      centerOffset =
        containerWidth >= 1600 ? 80 : containerWidth >= 1280 ? 64 : 48;
    } else {
      // Center alignment (default behavior for all, and mobile/tablet for left alignment)
>>>>>>> 8a422cbc
      if (containerWidth < 768) {
        const containerPadding = 32;
        centerOffset = (containerWidth - firstCardWidth - containerPadding) / 2;
      } else {
        const effectiveWidth =
          containerWidth < 1024 ? containerWidth - 32 : containerWidth;
        centerOffset =
          (effectiveWidth - firstCardWidth) / 2 +
          (containerWidth < 1024 ? 16 : 0);
      }
    }

    x.set(centerOffset);
  }, [
    cardWidth,
    x,
    displayCards,
    getCardWidthForIndex,
    alignment,
    isLightboxMode,
    stableViewportHeight,
  ]);

  // Calculate responsive card dimensions
  useEffect(() => {
    const updateDimensions = () => {
      const width = window.innerWidth;
      setScreenWidth(width);

      // Special sizing for video layout (16:9 aspect ratio on desktop, 16:10 on mobile)
      if (layout === "video") {
        // Match VideoCard16by9 dimensions exactly
        if (width >= 1600) {
          setCardsPerView(1);
          setCardWidth(1600);
        } else if (width >= 1400) {
          setCardsPerView(1);
          setCardWidth(1380);
        } else if (width >= 1280) {
          setCardsPerView(1);
          setCardWidth(1280);
        } else if (width >= 1024) {
          setCardsPerView(1);
          setCardWidth(992); // Fit within 1024px viewport with padding
        } else {
          // Mobile/Tablet: Match PlanungspaketeCards width (350px)
          setCardsPerView(1);
          setCardWidth(350);
        }
      } else if (layout === "text-icon") {
        // On desktop/tablet: width = height (based on viewport height for consistency with other cards)
        // On mobile: fixed width with taller height for content
        if (width >= 1600) {
          const calculatedHeight = Math.min(
            830,
            typeof window !== "undefined" ? window.innerHeight * 0.75 : 830
          );
          setCardsPerView(2.5);
          setCardWidth(calculatedHeight); // Square: width = height
        } else if (width >= 1280) {
          const calculatedHeight = Math.min(
            692,
            typeof window !== "undefined" ? window.innerHeight * 0.7 : 692
          );
          setCardsPerView(2.2);
          setCardWidth(calculatedHeight); // Square: width = height
        } else if (width >= 1024) {
          const calculatedHeight = Math.min(
            577,
            typeof window !== "undefined" ? window.innerHeight * 0.7 : 577
          );
          setCardsPerView(2);
          setCardWidth(calculatedHeight); // Square: width = height
        } else if (width >= 768) {
          const calculatedHeight = Math.min(
            720,
            typeof window !== "undefined" ? window.innerHeight * 0.75 : 720
          );
          setCardsPerView(1.5);
          setCardWidth(calculatedHeight); // Square: width = height
        } else {
          // Mobile: fixed width, taller height
          setCardsPerView(1.1);
          setCardWidth(312);
        }
      } else if (layout === "overlay-text") {
        // Overlay-text layout: same HEIGHT as other cards, width varies by aspect ratio
        // Height is consistent across all cards, aspect ratio controls WIDTH
        // "2x1" = 1.2:2 ratio (portrait - 1.2cm width × 2cm height), "1x1" = 2.4:2 ratio (WIDER - 2.4cm width × 2cm height)
        // MOBILE OVERRIDE: Force 2x1 aspect ratio on mobile (<768px) for better UX
        const effectiveAspectRatio = width < 768 ? "2x1" : aspectRatio;

        // Use stable viewport height to prevent iOS Safari scaling issues
        const viewportHeight =
          stableViewportHeight > 0
            ? stableViewportHeight
            : typeof window !== "undefined"
              ? window.innerHeight
              : 0;

<<<<<<< HEAD
        if (width >= 1024) {
          // DESKTOP: Calculate card width based on available viewport and aspect ratio
          // Height: 70vh (clamped to reasonable max)
          const cardHeight =
            Math.min(viewportHeight * 0.7, 800) * heightMultiplier;

          // Width depends on aspect ratio
          const cardWidthCalc =
            effectiveAspectRatio === "2x1"
              ? cardHeight * 0.6 // Portrait (1.2:2 ratio)
              : cardHeight * 1.2; // Wider (2.4:2 ratio)

          // Calculate how many cards fit in viewport
          const availableWidth = width - 96; // 48px padding each side
          const cardsVisible = availableWidth / (cardWidthCalc + gap);

          setCardsPerView(cardsVisible);
          setCardWidth(cardWidthCalc);
=======
        if (width >= 1600) {
          // Height: 830px (or 75% viewport), Width varies by aspect ratio
          const cardHeight = Math.min(830, viewportHeight * 0.75);
          setCardsPerView(effectiveAspectRatio === "2x1" ? 3.8 : 1.9);
          setCardWidth(
            effectiveAspectRatio === "2x1" ? cardHeight * 0.6 : cardHeight * 1.2
          );
        } else if (width >= 1280) {
          // Height: 692px (or 70% viewport), Width varies by aspect ratio
          const cardHeight = Math.min(692, viewportHeight * 0.7);
          setCardsPerView(effectiveAspectRatio === "2x1" ? 3.2 : 1.7);
          setCardWidth(
            effectiveAspectRatio === "2x1" ? cardHeight * 0.6 : cardHeight * 1.2
          );
        } else if (width >= 1024) {
          // Height: 577px (or 70% viewport), Width varies by aspect ratio
          const cardHeight = Math.min(577, viewportHeight * 0.7);
          setCardsPerView(effectiveAspectRatio === "2x1" ? 2.6 : 1.5);
          setCardWidth(
            effectiveAspectRatio === "2x1" ? cardHeight * 0.6 : cardHeight * 1.2
          );
>>>>>>> 8a422cbc
        } else if (width >= 768) {
          // Height: 720px (or 75% viewport), Width varies by aspect ratio
          const cardHeight = Math.min(720, viewportHeight * 0.75);
          setCardsPerView(effectiveAspectRatio === "2x1" ? 2.6 : 1.5);
          setCardWidth(
            effectiveAspectRatio === "2x1" ? cardHeight * 0.6 : cardHeight * 1.2
          );
        } else {
          // Mobile: Height: 600px (or 75% viewport), Width forced to 2x1 (portrait)
          const cardHeight = Math.min(600, viewportHeight * 0.75);
          setCardsPerView(2); // Always 2 cards per view on mobile (portrait)
          setCardWidth(cardHeight * 0.6); // Always use 2x1 ratio on mobile
        }
      } else if (layout === "glass-quote") {
        // Glass-quote layout: Use 2x1 aspect ratio (portrait/tall like video background cards)
        const viewportHeight =
          stableViewportHeight > 0
            ? stableViewportHeight
            : typeof window !== "undefined"
              ? window.innerHeight
              : 0;

<<<<<<< HEAD
        if (width >= 1024) {
          // DESKTOP: Full-width carousel with 2x1 portrait aspect ratio
          const cardHeight =
            Math.min(viewportHeight * 0.7, 800) * heightMultiplier;
          const cardWidthCalc = cardHeight * 0.6; // 2x1 portrait ratio

          const availableWidth = width - 96; // 48px padding each side
          const cardsVisible = availableWidth / (cardWidthCalc + gap);

          setCardsPerView(cardsVisible);
          setCardWidth(cardWidthCalc);
=======
        if (width >= 1600) {
          const cardHeight = Math.min(830, viewportHeight * 0.75);
          setCardsPerView(3.8);
          setCardWidth(cardHeight * 0.6); // 2x1 portrait ratio
        } else if (width >= 1280) {
          const cardHeight = Math.min(692, viewportHeight * 0.7);
          setCardsPerView(3.2);
          setCardWidth(cardHeight * 0.6); // 2x1 portrait ratio
        } else if (width >= 1024) {
          const cardHeight = Math.min(577, viewportHeight * 0.7);
          setCardsPerView(2.6);
          setCardWidth(cardHeight * 0.6); // 2x1 portrait ratio
>>>>>>> 8a422cbc
        } else if (width >= 768) {
          const cardHeight = Math.min(720, viewportHeight * 0.75);
          setCardsPerView(2.6);
          setCardWidth(cardHeight * 0.6); // 2x1 portrait ratio
        } else {
          // Mobile: 2x1 portrait ratio
          const cardHeight = Math.min(600, viewportHeight * 0.75);
          setCardsPerView(2);
          setCardWidth(cardHeight * 0.6);
        }
      } else if (layout === "team-card") {
        // Team-card layout: Use 1.8:2 aspect ratio (9:10 - nearly square but slightly taller)
        const viewportHeight =
          stableViewportHeight > 0
            ? stableViewportHeight
            : typeof window !== "undefined"
              ? window.innerHeight
              : 0;

<<<<<<< HEAD
        if (width >= 1024) {
          // DESKTOP: Full-width carousel with 9:10 aspect ratio
          const cardHeight =
            Math.min(viewportHeight * 0.7, 800) * heightMultiplier;
          const cardWidthCalc = cardHeight * 0.9; // 1.8:2 ratio (9:10)

          const availableWidth = width - 96; // 48px padding each side
          const cardsVisible = availableWidth / (cardWidthCalc + gap);

          setCardsPerView(cardsVisible);
          setCardWidth(cardWidthCalc);
=======
        if (width >= 1600) {
          const cardHeight = Math.min(830, viewportHeight * 0.75);
          setCardsPerView(2.5);
          setCardWidth(cardHeight * 0.9); // 1.8:2 ratio (9:10)
        } else if (width >= 1280) {
          const cardHeight = Math.min(692, viewportHeight * 0.7);
          setCardsPerView(2.2);
          setCardWidth(cardHeight * 0.9); // 1.8:2 ratio (9:10)
        } else if (width >= 1024) {
          const cardHeight = Math.min(577, viewportHeight * 0.7);
          setCardsPerView(1.8);
          setCardWidth(cardHeight * 0.9); // 1.8:2 ratio (9:10)
>>>>>>> 8a422cbc
        } else if (width >= 768) {
          const cardHeight = Math.min(720, viewportHeight * 0.75);
          setCardsPerView(1.5);
          setCardWidth(cardHeight * 0.9); // 1.8:2 ratio (9:10)
        } else {
          // Mobile: 1.3:2 ratio (narrower for better mobile fit)
          const cardHeight = Math.min(600, viewportHeight * 0.75);
          setCardsPerView(1.5);
          setCardWidth(cardHeight * 0.65);
        }
      } else if (isStatic) {
        // Static variant: single responsive card
        if (width >= 1600) {
          setCardsPerView(1);
          setCardWidth(1380);
        } else if (width >= 1280) {
          setCardsPerView(1);
          setCardWidth(1152);
        } else if (width >= 1024) {
          setCardsPerView(1);
          setCardWidth(960);
        } else if (width >= 768) {
          setCardsPerView(1);
          setCardWidth(336);
        } else {
          setCardsPerView(1);
          setCardWidth(312);
        }
      } else if (isResponsive) {
        // Responsive variant: multiple cards
        if (width >= 1600) {
          setCardsPerView(1.4);
          setCardWidth(1380);
        } else if (width >= 1280) {
          setCardsPerView(1.3);
          setCardWidth(1152);
        } else if (width >= 1024) {
          setCardsPerView(1.1);
          setCardWidth(960);
        } else if (width >= 768) {
          setCardsPerView(2);
          setCardWidth(336);
        } else {
          setCardsPerView(1.2);
          setCardWidth(312);
        }
      }

      // Recenter the current card after dimension changes
      if (isClient) {
        const containerWidth = width;

        // Get the width of the current card
        const currentCardWidth =
          displayCards.length > currentIndex
            ? getCardWidthForIndex(displayCards[currentIndex], width)
            : cardWidth;

        let centerOffset;
<<<<<<< HEAD

        // DESKTOP REDESIGN (≥1024px): Different alignment for static vs carousel
        if (width >= 1024) {
          if (isStatic) {
            // Static cards: Centered with max-width constraint
            const maxCardWidth = Math.min(width - 96, 1600 - 96);
            if (width > 1600) {
              // On ultra-wide screens, center the 1600px card
              centerOffset = (width - maxCardWidth) / 2;
            } else {
              // Within 1600px, use 48px padding
              centerOffset = 48;
            }
          } else {
            // Carousel cards: Left-aligned with 48px padding
            centerOffset = 48;
          }
        } else if (alignment === "left" && containerWidth >= 1024) {
          // Legacy left alignment (this branch won't trigger with new >= 1024 check above)
          centerOffset =
            containerWidth >= 1600 ? 80 : containerWidth >= 1280 ? 64 : 48;
        } else {
          // Mobile/Tablet: Center alignment - NO CHANGES
=======
        if (alignment === "left" && containerWidth >= 1024) {
          // Left alignment: start from left edge with padding (desktop only)
          centerOffset =
            containerWidth >= 1600 ? 80 : containerWidth >= 1280 ? 64 : 48;
        } else {
          // Center alignment (default behavior for all, and mobile/tablet for left alignment)
>>>>>>> 8a422cbc
          if (containerWidth < 768) {
            const containerPadding = 32;
            centerOffset =
              (containerWidth - currentCardWidth - containerPadding) / 2;
          } else {
            const effectiveWidth =
              containerWidth < 1024 ? containerWidth - 32 : containerWidth;
            centerOffset =
              (effectiveWidth - currentCardWidth) / 2 +
              (containerWidth < 1024 ? 16 : 0);
          }
        }

        // Calculate cumulative position for variable-width cards
        let cardPosition = 0;
        for (let i = 0; i < currentIndex; i++) {
          cardPosition += getCardWidthForIndex(displayCards[i], width) + gap;
        }

        const newX = centerOffset - cardPosition;
        x.set(newX);
      }
    };

    updateDimensions();
    window.addEventListener("resize", updateDimensions);
    return () => window.removeEventListener("resize", updateDimensions);
  }, [
    layout,
    isStatic,
    isResponsive,
    isLightboxMode,
    isClient,
    currentIndex,
    cardWidth,
    gap,
    x,
    aspectRatio,
    heightMultiplier,
    displayCards,
    getCardWidthForIndex,
    stableViewportHeight,
    alignment,
  ]);

  // Helper function to calculate individual card width based on aspect ratio
  const getCardWidth = useCallback(
    (card: ContentCardData) => {
      return getCardWidthForIndex(card, screenWidth);
    },
    [getCardWidthForIndex, screenWidth]
  );

  // Helper function to calculate cumulative position for variable-width cards
  const getCumulativePosition = useCallback(
    (targetIndex: number) => {
      let position = 0;
      for (let i = 0; i < targetIndex; i++) {
        position += getCardWidth(displayCards[i]) + gap;
      }
      return position;
    },
    [displayCards, getCardWidth, gap]
  );

  // Navigation logic - handles variable-width cards
  const navigateCard = useCallback(
    (direction: number) => {
      const targetMaxIndex = displayCards.length - 1; // Allow centering the last card
      const newIndex = Math.max(
        0,
        Math.min(targetMaxIndex, currentIndex + direction)
      );
      setCurrentIndex(newIndex);

      const containerWidth =
        typeof window !== "undefined" ? window.innerWidth : 1200;

      // Get the width of the target card (for centering calculation)
      const targetCardWidth = getCardWidth(displayCards[newIndex]);

      let centerOffset;
<<<<<<< HEAD

      // DESKTOP REDESIGN (≥1024px): Different alignment for static vs carousel
      if (containerWidth >= 1024) {
        if (isStatic) {
          // Static cards: Centered with max-width constraint
          const maxCardWidth = Math.min(containerWidth - 96, 1600 - 96);
          if (containerWidth > 1600) {
            // On ultra-wide screens, center the 1600px card
            centerOffset = (containerWidth - maxCardWidth) / 2;
          } else {
            // Within 1600px, use 48px padding
            centerOffset = 48;
          }
        } else {
          // Carousel cards: Left-aligned with 48px padding
          centerOffset = 48;
        }
      } else if (alignment === "left" && containerWidth >= 1024) {
        // Legacy left alignment
        centerOffset =
          containerWidth >= 1600 ? 80 : containerWidth >= 1280 ? 64 : 48;
      } else {
        // Mobile/Tablet: Center alignment - NO CHANGES
=======
      if (alignment === "left" && containerWidth >= 1024) {
        // Left alignment: start from left edge with padding (desktop only)
        centerOffset =
          containerWidth >= 1600 ? 80 : containerWidth >= 1280 ? 64 : 48;
      } else {
        // Center alignment (default behavior for all, and mobile/tablet for left alignment)
>>>>>>> 8a422cbc
        if (containerWidth < 768) {
          const containerPadding = 32;
          centerOffset =
            (containerWidth - targetCardWidth - containerPadding) / 2;
        } else {
          const effectiveWidth =
            containerWidth < 1024 ? containerWidth - 32 : containerWidth;
          centerOffset =
            (effectiveWidth - targetCardWidth) / 2 +
            (containerWidth < 1024 ? 16 : 0);
        }
      }

      // Calculate cumulative position for variable-width cards
      const cardPosition = getCumulativePosition(newIndex);
      const newX = centerOffset - cardPosition;

      setIsAnimating(true);
      animate(x, newX, {
        type: "spring",
        stiffness: 300,
        damping: 30,
        mass: 0.8,
        duration: 0.3,
      }).then(() => {
        setIsAnimating(false);
      });
    },
    [
      displayCards,
      currentIndex,
      getCardWidth,
      getCumulativePosition,
      x,
      alignment,
    ]
  );

  // Keyboard navigation
  useEffect(() => {
    const handleKeyDown = (event: KeyboardEvent) => {
      if (event.key === "ArrowLeft") {
        navigateCard(-1);
      } else if (event.key === "ArrowRight") {
        navigateCard(1);
      }
    };

    window.addEventListener("keydown", handleKeyDown);
    return () => window.removeEventListener("keydown", handleKeyDown);
  }, [navigateCard]);

  // Helper function to get appropriate text based on screen size
  const getCardText = (
    card: ContentCardData,
    field: "title" | "subtitle" | "description"
  ) => {
    const isMobileScreen = isClient && screenWidth < 1024;

    switch (field) {
      case "title":
        return isMobileScreen && card.mobileTitle
          ? card.mobileTitle
          : card.title;
      case "subtitle":
        return isMobileScreen && card.mobileSubtitle
          ? card.mobileSubtitle
          : card.subtitle;
      case "description":
        return isMobileScreen && card.mobileDescription
          ? card.mobileDescription
          : card.description;
      default:
        return "";
    }
  };

  // Helper function to get image path from API URL
  const getImagePath = (imageUrl: string): string => {
    if (imageUrl.startsWith("/api/images?path=")) {
      const url = new URL(imageUrl, "http://localhost");
      return decodeURIComponent(url.searchParams.get("path") || "");
    }
    return imageUrl;
  };

  const containerClasses =
    layout === "video"
      ? maxWidth
        ? "w-full max-w-[1700px] mx-auto"
        : "w-full"
      : maxWidth
        ? "w-full max-w-screen-2xl mx-auto"
        : "w-full";

  // Check if we should show title/subtitle
  const shouldShowTitle =
    !(
      isLightboxMode &&
      typeof window !== "undefined" &&
      window.innerWidth < 768
    ) &&
    title &&
    title.trim() !== "";

  const shouldShowSubtitle = subtitle && subtitle.trim() !== "";
  const shouldRenderTitleContainer = shouldShowTitle || shouldShowSubtitle;

  // Loading state
  if (!isClient) {
    return (
      <div className={containerClasses}>
        {shouldRenderTitleContainer && (
          <div className="text-center mb-8">
            {shouldShowTitle && (
              <h2 className={`text-3xl font-bold mb-2 ${textColors.title}`}>
                {title}
              </h2>
            )}
            {shouldShowSubtitle && (
              <p className={textColors.subtitle}>{subtitle}</p>
            )}
          </div>
        )}
        <div className="flex justify-center items-center py-8">
          <div
            className={`animate-pulse rounded-3xl ${isGlass ? "bg-gray-800" : "bg-gray-200"}`}
            style={{ width: 320, height: 480 }}
          />
        </div>
      </div>
    );
  }

  // Render text-icon layout (square card with text and optional icon, no image)
  const renderTextIconLayout = (card: ContentCardData, index: number) => {
    // Determine which icon to use: custom icon > iconNumber > null
    const iconToRender = card.icon ? (
      <div className="w-12 h-12 md:w-14 md:h-14 flex items-center justify-center">
        {card.icon}
      </div>
    ) : card.iconNumber ? (
      <StepIcon
        stepNumber={card.iconNumber}
        className="w-12 h-12 md:w-14 md:h-14"
      />
    ) : null;

    return (
      <div className="w-full h-full flex flex-col px-6 md:px-12 py-8 md:py-12">
        {/* Upper Part: Icon, Title, Subtitle - Top Aligned */}
        <motion.div
          className="text-center"
          initial={{ y: -20, opacity: 0 }}
          animate={{ y: 0, opacity: 1 }}
          transition={{ delay: index * 0.1, duration: 0.6 }}
        >
          {/* Icon */}
          {iconToRender && (
            <div className="flex justify-center mb-5 md:mb-6">
              {iconToRender}
            </div>
          )}

          {/* Title */}
          <h2 className={`h2-title ${card.textColor || textColors.title} mb-2`}>
            {getCardText(card, "title")}
          </h2>

          {/* Subtitle */}
          {card.subtitle && (
            <h3
              className={`h3-secondary ${card.textColor || textColors.subtitle} mb-0`}
            >
              {getCardText(card, "subtitle")}
            </h3>
          )}
        </motion.div>

        {/* Lower Part: Description - Starts at Fixed Position (top-aligned) */}
        <motion.div
          className="flex-1 flex flex-col justify-start text-center mt-8 md:mt-12"
          initial={{ opacity: 0 }}
          animate={{ opacity: 1 }}
          transition={{ delay: index * 0.1 + 0.2, duration: 0.6 }}
        >
          <p
            className={`p-primary ${card.textColor || textColors.description} leading-relaxed max-w-3xl mx-auto`}
          >
            {getCardText(card, "description")}
          </p>

          {/* Buttons for text-icon cards */}
          {card.buttons && card.buttons.length > 0 && (
            <div className="flex flex-row gap-2 items-center justify-center w-full mt-8">
              {card.buttons.map((button, btnIndex) => {
                return button.link ? (
                  <Link
                    key={btnIndex}
                    href={button.link}
                    className="flex-shrink-0"
                  >
                    <Button variant={button.variant} size={button.size}>
                      {button.text}
                    </Button>
                  </Link>
                ) : (
                  <Button
                    key={btnIndex}
                    variant={button.variant}
                    size={button.size}
                    onClick={button.onClick}
                    className="flex-shrink-0"
                  >
                    {button.text}
                  </Button>
                );
              })}
            </div>
          )}
        </motion.div>
      </div>
    );
  };

  // Render square layout (text top, image bottom with 2:3 aspect ratio)
  const renderSquareLayout = (card: ContentCardData, index: number) => {
    return (
      <>
        {/* Text Content - Top Section */}
        <div className="flex-shrink-0 flex flex-col justify-center items-center text-center p-6">
          <motion.div
            initial={{ y: 20, opacity: 0 }}
            animate={{ y: 0, opacity: 1 }}
            transition={{ delay: index * 0.1, duration: 0.6 }}
          >
            <h2
              className={`${isGlass ? "h2-title" : "text-lg md:text-xl lg:text-2xl xl:text-3xl 2xl:text-4xl font-bold"} ${textColors.title} mb-2`}
            >
              {getCardText(card, "title")}
            </h2>
            {card.subtitle && (
              <h3
                className={`${isGlass ? "h3-secondary" : "text-base md:text-lg lg:text-lg xl:text-xl 2xl:text-2xl font-medium"} ${textColors.subtitle} mb-5`}
              >
                {getCardText(card, "subtitle")}
              </h3>
            )}
            <p
              className={`${isGlass ? `p-primary text-${textColors.description}` : "p-primary"} leading-relaxed`}
            >
              {getCardText(card, "description")}
            </p>
          </motion.div>
        </div>

        {/* Image Content - Bottom Section with 2:3 aspect ratio */}
        <div className="flex-1 relative overflow-hidden p-[15px]">
          <motion.div
            initial={{ y: 30, opacity: 0 }}
            animate={{ y: 0, opacity: 1 }}
            transition={{ delay: index * 0.1 + 0.2, duration: 0.8 }}
            className="relative w-full h-full rounded-3xl overflow-hidden"
            style={{
              aspectRatio: "2/3",
            }}
          >
            {card.video ? (
              <ClientBlobVideo
                path={getImagePath(card.video)}
                className="w-full h-full object-cover"
                autoPlay={true}
                loop={true}
                muted={true}
                playsInline={true}
                controls={false}
                enableCache={true}
                playbackRate={card.playbackRate}
              />
            ) : card.image ? (
              <HybridBlobImage
                path={getImagePath(card.image)}
                alt={getCardText(card, "title")}
                fill
                className="object-cover object-center"
                strategy="client"
                isInteractive={true}
                enableCache={true}
                sizes={`(max-width: 768px) 50vw, (max-width: 1024px) 30vw, (max-width: 1600px) 25vw, 20vw`}
              />
            ) : null}
            {/* Overlay image if provided */}
            {card.overlayImage && (
              <HybridBlobImage
                path={getImagePath(card.overlayImage)}
                alt={`${getCardText(card, "title")} Overlay`}
                fill
                className="object-contain object-center absolute inset-0 z-10"
                strategy="client"
                isInteractive={true}
                enableCache={true}
              />
            )}
          </motion.div>
        </div>
      </>
    );
  };

  // Render image-only layout (no text, just image)
  const renderImageOnlyLayout = (card: ContentCardData, index: number) => {
    return (
      <motion.div
        initial={{ y: 20, opacity: 0 }}
        animate={{ y: 0, opacity: 1 }}
        transition={{ delay: index * 0.1, duration: 0.6 }}
        className="relative w-full h-full"
      >
        {card.video ? (
          <ClientBlobVideo
            path={getImagePath(card.video)}
            className="w-full h-full object-cover"
            autoPlay={true}
            loop={true}
            muted={true}
            playsInline={true}
            controls={false}
            enableCache={true}
            playbackRate={card.playbackRate}
          />
        ) : card.image ? (
          <HybridBlobImage
            path={getImagePath(card.image)}
            alt={getCardText(card, "title")}
            width={960}
            height={640}
            className="w-full h-auto object-cover"
            strategy="client"
            isInteractive={true}
            enableCache={true}
            sizes="(max-width: 1024px) 100vw, (max-width: 1280px) 72vw, 819px"
          />
        ) : null}
        {/* Overlay image if provided */}
        {card.overlayImage && (
          <HybridBlobImage
            path={getImagePath(card.overlayImage)}
            alt={`${getCardText(card, "title")} Overlay`}
            width={960}
            height={640}
            className="w-full h-auto object-contain absolute inset-0 z-10"
            strategy="client"
            isInteractive={true}
            enableCache={true}
          />
        )}
      </motion.div>
    );
  };

  // Render video layout (1:1 at 1024px, 16:9 at 1280px+, 16:10 on mobile)
  const renderVideoLayout = (card: ContentCardData, index: number) => {
    const isMobile = isClient && screenWidth < 1024;

    return isMobile ? (
      // Mobile/Tablet: Stacked layout (Text top, Video bottom with 16:10 aspect ratio)
      <div className="flex flex-col">
        {/* Text Content - More space with better padding */}
        <div className="flex flex-col justify-center items-start text-left px-6 py-6">
          <motion.div
            initial={{ y: -20, opacity: 0 }}
            animate={{ y: 0, opacity: 1 }}
            transition={{ delay: index * 0.1, duration: 0.6 }}
            className="w-full max-w-none"
          >
            <h2
              className={`h2-title ${textColors.title} ${
                card.subtitle ? "mb-1" : "mb-4"
              }`}
            >
              {getCardText(card, "title")}
            </h2>
            {card.subtitle && (
              <h3
                className={`h3-secondary font-medium ${textColors.subtitle} mb-3`}
              >
                {getCardText(card, "subtitle")}
              </h3>
            )}
            <p
              className={`p-primary ${textColors.description} leading-relaxed`}
              dangerouslySetInnerHTML={{
                __html: getCardText(card, "description").replace(
                  /\n/g,
                  "<br/>"
                ),
              }}
            />
            {/* Note: Buttons are not shown on mobile/tablet to match VideoCard16by9 behavior */}
          </motion.div>
        </div>

        {/* Video Content - Rectangle format with proper spacing */}
        <div
          className={`relative overflow-hidden ${
            // Padding logic for mobile - SAME as desktop:
            // - imagePadding="standard": py-4 px-4
            // - imagePadding="none": no padding (only for tall cards)
            heightMode === "tall" && imagePadding === "none" ? "" : "py-4 px-4"
          } flex ${
            heightMode === "tall" ? "items-stretch" : "items-center"
          } justify-center`}
        >
          <motion.div
            initial={{ y: 30, opacity: 0 }}
            animate={{ y: 0, opacity: 1 }}
            transition={{
              delay: index * 0.1 + 0.2,
              duration: 0.8,
            }}
            className="relative rounded-2xl md:rounded-3xl overflow-hidden"
            style={{
              // 16:10 aspect ratio for mobile video (more rectangular)
              width: "100%",
              aspectRatio: "16/10",
              height: "auto",
            }}
          >
            {card.video ? (
              <ClientBlobVideo
                path={getImagePath(card.video)}
                className="w-full h-full object-cover"
                autoPlay={true}
                loop={true}
                muted={true}
                playsInline={true}
                controls={false}
                enableCache={true}
                playbackRate={card.playbackRate}
              />
            ) : card.image ? (
              <HybridBlobImage
                path={getImagePath(card.image)}
                alt={getCardText(card, "title")}
                fill
                className="object-cover object-center"
                strategy="client"
                isInteractive={true}
                enableCache={true}
              />
            ) : null}
          </motion.div>
        </div>
      </div>
    ) : (
      // Desktop: Wide layout
      // - 1024px: For tall cards use 1/3-2/3 split, standard cards use 50/50
      // - 1280px+: 1/3-2/3 split (Text 1/3, Video 2/3) for standard layout
      <div className="flex items-stretch h-full">
        {/* Text Content - Responsive width based on screen size */}
        <div
          className={`${
            isClient && screenWidth >= 1024 && screenWidth < 1280
              ? heightMode === "tall"
                ? "w-1/3" // 1/3 for tall cards at 1024px to fit 1:1 image
                : "w-1/2" // 50% for standard cards at 1024px
              : "w-1/3" // 33% at 1280px+ for all cards
          } flex flex-col justify-center items-start text-left ${
            isClient && screenWidth >= 1024 && screenWidth < 1280
              ? heightMode === "tall"
                ? "px-16" // Standard padding for tall cards
                : "px-16" // Less padding for standard cards at 1024px
              : "px-16" // Standard padding at 1280px+
          } py-6`}
        >
          <motion.div
            initial={{ x: -20, opacity: 0 }}
            animate={{ x: 0, opacity: 1 }}
            transition={{ delay: index * 0.1, duration: 0.6 }}
          >
            <h2
              className={`h2-title ${textColors.title} ${
                card.subtitle ? "mb-1" : "mb-6"
              }`}
            >
              {getCardText(card, "title")}
            </h2>
            {card.subtitle && (
              <h3
                className={`h3-secondary font-medium ${textColors.subtitle} mb-5`}
              >
                {getCardText(card, "subtitle")}
              </h3>
            )}
            <p
              className={`p-primary ${textColors.description}`}
              dangerouslySetInnerHTML={{
                __html: getCardText(card, "description").replace(
                  /\n/g,
                  "<br/>"
                ),
              }}
            />

            {/* Buttons for Video Cards - Desktop Layout */}
            {card.buttons && card.buttons.length > 0 && (
              <div className="flex flex-row gap-2 items-start justify-center w-full mt-8">
                {card.buttons.map((button, btnIndex) => {
                  // Convert standard variants to narrow variants
                  const narrowVariant =
                    button.variant === "primary"
                      ? "primary-narrow"
                      : button.variant === "secondary"
                        ? "secondary-narrow-blue"
                        : button.variant;

                  return button.link ? (
                    <Link
                      key={btnIndex}
                      href={button.link}
                      className="flex-shrink-0"
                    >
                      <Button variant={narrowVariant} size={button.size}>
                        {button.text}
                      </Button>
                    </Link>
                  ) : (
                    <Button
                      key={btnIndex}
                      variant={narrowVariant}
                      size={button.size}
                      onClick={button.onClick}
                      className="flex-shrink-0"
                    >
                      {button.text}
                    </Button>
                  );
                })}
              </div>
            )}
          </motion.div>
        </div>

        {/* Video Content - Right side (1:1 at 1024px, 16:9 at 1280px+) */}
        <div
          className={`${
            isClient && screenWidth >= 1024 && screenWidth < 1280
              ? heightMode === "tall"
                ? "w-2/3" // 2/3 for tall cards at 1024px to fit 1:1 image
                : "w-1/2" // 50% for standard cards at 1024px
              : "w-2/3" // 67% at 1280px+ for all cards
          } relative overflow-hidden ${
            // Padding logic - SAME for all cards regardless of heightMode:
            // - imagePadding="standard": py-[15px] pr-[15px]
            // - imagePadding="none": no padding (only for tall cards)
            heightMode === "tall" && imagePadding === "none"
              ? ""
              : "py-[15px] pr-[15px]"
          } flex ${
            heightMode === "tall" ? "items-stretch" : "items-center"
          } justify-end`}
        >
          <motion.div
            initial={{ x: 20, opacity: 0 }}
            animate={{ x: 0, opacity: 1 }}
            transition={{
              delay: index * 0.1 + 0.2,
              duration: 0.8,
            }}
            className="relative rounded-3xl overflow-hidden w-full"
            style={{
              // 1:1 at 1024px for better height visibility with 50/50 split
              // 16:9 at 1280px+ for standard widescreen with 1/3-2/3 split
              // For tall cards at 1280px+, remove aspect ratio and fill available space
              ...(heightMode === "tall" && isClient && screenWidth >= 1280
                ? { height: "100%" }
                : {
                    aspectRatio:
                      isClient && screenWidth >= 1024 && screenWidth < 1280
                        ? "1/1"
                        : "16/9",
                    maxWidth: "100%",
                  }),
            }}
          >
            {card.video ? (
              <ClientBlobVideo
                path={getImagePath(card.video)}
                className="w-full h-full object-cover"
                autoPlay={true}
                loop={true}
                muted={true}
                playsInline={true}
                controls={false}
                enableCache={true}
                playbackRate={card.playbackRate}
              />
            ) : card.image ? (
              <HybridBlobImage
                path={getImagePath(card.image)}
                alt={getCardText(card, "title")}
                fill
                className={`object-cover ${
                  heightMode === "tall"
                    ? "object-left" // Left-aligned (image starts from left edge)
                    : "object-center"
                }`}
                strategy="client"
                isInteractive={true}
                enableCache={true}
              />
            ) : null}
          </motion.div>
        </div>
      </div>
    );
  };

  // Render overlay-text layout (full image background with text overlay and optional button)
  const renderOverlayTextLayout = (card: ContentCardData, index: number) => {
    // Determine image fit behavior
    const imageFitClass =
      card.imageFit === "contain-width"
        ? "w-full h-auto min-h-full object-contain object-center"
        : "object-cover object-center";

    // Determine text color (default to white, allow override)
    const overlayTextColor = card.textColor || "text-white";

    // Determine description color (default to overlayTextColor, allow override)
    const descriptionTextColor = card.descriptionColor || overlayTextColor;

    // Determine heading level (default to h3)
    const headingLevel = card.headingLevel || "h3";
    const headingClass = headingLevel === "h2" ? "h2-title" : "h3-secondary";

    // Determine text order (default: description first, title second)
    const reverseOrder = card.reverseTextOrder || false;

    return (
      <div className="relative w-full h-full overflow-hidden">
        {/* Background Image (full card) */}
        <div className="absolute inset-0 z-0 flex items-center justify-center">
          {card.video ? (
            <ClientBlobVideo
              path={getImagePath(card.video)}
              className="w-full h-full object-cover"
              autoPlay={true}
              loop={true}
              muted={true}
              playsInline={true}
              controls={false}
              enableCache={true}
              playbackRate={card.playbackRate}
            />
          ) : card.image ? (
            <HybridBlobImage
              path={getImagePath(card.image)}
              alt={getCardText(card, "title")}
              fill
              className={imageFitClass}
              strategy="client"
              isInteractive={true}
              enableCache={true}
            />
          ) : null}
          {/* Dark overlay for better text readability - only for glass style with images */}
          {isGlass && (card.image || card.video) && (
            <div className="absolute inset-0 bg-black/30" />
          )}
        </div>

        {/* Text Content Overlay - Left Aligned */}
        <div className="relative z-10 h-full flex flex-col justify-between p-6 md:p-8 lg:p-10">
          <motion.div
            initial={{ y: 20, opacity: 0 }}
            animate={{ y: 0, opacity: 1 }}
            transition={{ delay: index * 0.1, duration: 0.6 }}
            className="text-left"
          >
            {reverseOrder ? (
              <>
                {/* Title first (h2 or h3) */}
                {headingLevel === "h2" ? (
                  <h2
                    className={`${headingClass} ${overlayTextColor} font-bold mb-2 md:mb-3 whitespace-pre-line`}
                  >
                    {getCardText(card, "title")}
                  </h2>
                ) : (
                  <h3
                    className={`${headingClass} ${overlayTextColor} font-bold mb-2 md:mb-3 whitespace-pre-line`}
                  >
                    {getCardText(card, "title")}
                  </h3>
                )}
                {/* Description second */}
                <p className={`p-primary ${overlayTextColor}`}>
                  {getCardText(card, "description")}
                </p>
              </>
            ) : (
              <>
                {/* Default order: Description first */}
                <p className={`p-primary ${descriptionTextColor} mb-2 md:mb-3`}>
                  {getCardText(card, "description")}
                </p>
                {/* Title second (h2 or h3) */}
                {headingLevel === "h2" ? (
                  <h2
                    className={`${headingClass} ${overlayTextColor} font-bold whitespace-pre-line`}
                  >
                    {getCardText(card, "title")}
                  </h2>
                ) : (
                  <h3
                    className={`${headingClass} ${overlayTextColor} font-bold whitespace-pre-line`}
                  >
                    {getCardText(card, "title")}
                  </h3>
                )}
              </>
            )}
          </motion.div>

          {/* Optional Button at Bottom - Centered */}
          {card.buttons && card.buttons.length > 0 && (
            <motion.div
              initial={{ y: 20, opacity: 0 }}
              animate={{ y: 0, opacity: 1 }}
              transition={{ delay: index * 0.1 + 0.2, duration: 0.6 }}
              className="flex justify-center gap-4"
            >
              {card.buttons.map((button, btnIndex) => {
                // Hide second button on mobile (<768px) - only show first button
                const hideOnMobile =
                  btnIndex > 0 && isClient && screenWidth < 768;

                return button.link ? (
                  <Link
                    key={btnIndex}
                    href={button.link}
                    className={`flex-shrink-0 ${hideOnMobile ? "hidden md:block" : ""}`}
                  >
                    <Button variant={button.variant} size={button.size}>
                      {button.text}
                    </Button>
                  </Link>
                ) : (
                  <Button
                    key={btnIndex}
                    variant={button.variant}
                    size={button.size}
                    onClick={button.onClick}
                    className={`flex-shrink-0 ${hideOnMobile ? "hidden md:block" : ""}`}
                  >
                    {button.text}
                  </Button>
                );
              })}
            </motion.div>
          )}
        </div>
      </div>
    );
  };

  // Render glass-quote layout (glass background with quote-style text layout)
  const renderGlassQuoteLayout = (card: ContentCardData, index: number) => {
    // Parse the description to extract quote text and attribution
    // Expected format: "quote text|||attribution name|||attribution title"
    const parts = (card.description || "").split("|||");
    const quoteText = parts[0] || "";
    const attributionName = parts[1] || "";
    const attributionTitle = parts[2] || "";

    const cardContent = (
      <div className="relative z-10 h-full flex flex-col justify-between p-6 md:p-8 lg:p-10">
        {/* Top Section: Logo + Title + Subtitle - Fixed height for alignment */}
        <motion.div
          initial={{ y: 20, opacity: 0 }}
          animate={{ y: 0, opacity: 1 }}
          transition={{ delay: index * 0.1, duration: 0.6 }}
          className="flex flex-col items-start h-[120px] md:h-[140px]"
        >
          {/* Logo Image - White filtered, left-aligned */}
          {card.image && (
            <div className="mb-2 md:mb-3 w-24 h-12 md:w-32 md:h-16 flex-shrink-0">
              <HybridBlobImage
                path={getImagePath(card.image)}
                alt={getCardText(card, "title")}
                width={128}
                height={64}
                className="w-full h-full object-contain object-left"
                style={{
                  filter: "brightness(0) invert(1)", // Makes logo white
                }}
                strategy="client"
                enableCache={true}
              />
            </div>
          )}

          {/* Icon fallback */}
          {!card.image && card.icon && (
            <div className="mb-2 md:mb-3 flex-shrink-0">{card.icon}</div>
          )}

          {/* Top Text - p-primary */}
          {card.title && (
            <p className="p-primary text-white mb-1 underline">
              {getCardText(card, "title")}
            </p>
          )}

          {/* Secondary Top Text - p-primary-small */}
          {card.subtitle && (
            <p className="p-primary-small text-gray-400">
              {getCardText(card, "subtitle")}
            </p>
          )}
        </motion.div>

        {/* Middle Section: Quote Text - Fixed height for alignment */}
        <motion.div
          initial={{ y: 20, opacity: 0 }}
          animate={{ y: 0, opacity: 1 }}
          transition={{ delay: index * 0.1 + 0.2, duration: 0.6 }}
          className="flex items-start flex-1 min-h-[200px] md:min-h-[240px] mt-6 md:mt-6 lg:mt-8"
        >
          <div className="w-full">
            {/* Large Quote Mark - block element with fixed height */}
            <span className="block text-4xl md:text-4xl lg:text-5xl text-white/90 leading-none h-8 md:h-8 lg:h-10">
              &ldquo;
            </span>
            {/* Quote Text */}
            <p
              className="p-tertiary text-white leading-relaxed"
              dangerouslySetInnerHTML={{ __html: quoteText }}
            />
          </div>
        </motion.div>

        {/* Bottom Section: Attribution - Fixed height for alignment */}
        {(attributionName || attributionTitle) && (
          <motion.div
            initial={{ y: 20, opacity: 0 }}
            animate={{ y: 0, opacity: 1 }}
            transition={{ delay: index * 0.1 + 0.4, duration: 0.6 }}
            className="flex flex-col items-start h-[80px] md:h-[100px] justify-end"
          >
            {/* Attribution Name - p-primary */}
            {attributionName && (
              <p className="p-primary text-white mb-1">{attributionName}</p>
            )}

            {/* Attribution Title - p-primary-small */}
            {attributionTitle && (
              <p className="p-primary-small text-gray-400">
                {attributionTitle}
              </p>
            )}
          </motion.div>
        )}
      </div>
    );

    return (
      <div
        className="relative w-full h-full overflow-hidden rounded-3xl"
        style={{
          backgroundColor: "#121212",
          boxShadow:
            "inset 0 0 20px rgba(255, 255, 255, 0.6), 0 8px 32px rgba(0, 0, 0, 0.3)",
        }}
      >
        {card.externalLink ? (
          <a
            href={card.externalLink}
            target="_blank"
            rel="noopener noreferrer"
            className="block w-full h-full transition-opacity hover:opacity-90"
          >
            {cardContent}
          </a>
        ) : (
          cardContent
        )}
      </div>
    );
  };

  // Render team-card layout (full image background with custom team/value card layout)
  const renderTeamCardLayout = (card: ContentCardData, index: number) => {
    // Determine image fit behavior
    const imageFitClass = "object-cover object-center";

    // Determine text color (default to white)
    const textColor = card.textColor || "text-white";

    return (
      <div className="relative w-full h-full overflow-hidden rounded-3xl">
        {/* Background Image (full card) */}
        <div className="absolute inset-0 z-0">
          {card.video ? (
            <ClientBlobVideo
              path={getImagePath(card.video)}
              className="w-full h-full object-cover"
              autoPlay={true}
              loop={true}
              muted={true}
              playsInline={true}
              controls={false}
              enableCache={true}
              playbackRate={card.playbackRate}
            />
          ) : card.image ? (
            <HybridBlobImage
              path={getImagePath(card.image)}
              alt={getCardText(card, "title")}
              fill
              className={imageFitClass}
              strategy="client"
              isInteractive={true}
              enableCache={true}
            />
          ) : null}
          {/* Dark overlay for better text readability */}
          <div className="absolute inset-0 bg-black/40" />
        </div>

        {/* Text Content Overlay - Left Aligned with top and bottom sections */}
        <div className="relative z-10 h-full flex flex-col justify-between p-6 md:p-8 lg:p-10">
          {/* Top Section: Subtitle (p-primary-small) + Title (h3-secondary) + Description (p-primary) */}
          <motion.div
            initial={{ y: 20, opacity: 0 }}
            animate={{ y: 0, opacity: 1 }}
            transition={{ delay: index * 0.1, duration: 0.6 }}
            className="text-left"
          >
            {/* Subtitle - p-primary-small */}
            {card.subtitle && (
              <p
                className={`p-primary-small ${textColor} !mb-1 md:!mb-2`}
                dangerouslySetInnerHTML={{
                  __html: getCardText(card, "subtitle"),
                }}
              />
            )}

            {/* Title - h3-secondary */}
            <h3
              className={`h3-secondary ${textColor} font-bold !mb-1 md:!mb-2`}
            >
              {getCardText(card, "title")}
            </h3>

            {/* Description - p-primary */}
            <p className={`p-primary ${textColor}`}>
              {getCardText(card, "description")}
            </p>
          </motion.div>

          {/* Bottom Section: Bottom Label (p-primary-small) + Bottom Text (p-tertiary) */}
          {(card.bottomLabel || card.bottomText) && (
            <motion.div
              initial={{ y: 20, opacity: 0 }}
              animate={{ y: 0, opacity: 1 }}
              transition={{ delay: index * 0.1 + 0.2, duration: 0.6 }}
              className="text-left"
            >
              {/* Bottom Label - p-primary-small */}
              {card.bottomLabel && (
                <p
                  className={`p-primary-small ${textColor} mb-1 md:mb-2`}
                  dangerouslySetInnerHTML={{ __html: card.bottomLabel }}
                />
              )}

              {/* Bottom Text - p-tertiary */}
              {card.bottomText && (
                <p
                  className={`p-tertiary ${textColor} opacity-90 whitespace-pre-line`}
                >
                  {card.bottomText}
                </p>
              )}
            </motion.div>
          )}
        </div>
      </div>
    );
  };

  // Render process-detail layout (large horizontal card + 5 square cards)
  const renderProcessDetailLayout = () => {
    // First card is the large horizontal card at the top
    const mainCard = displayCards[0];
    // Next 5 cards are the small square cards below
    const detailCards = displayCards.slice(1, 6);

    // Calculate aspect ratio for upper card to be exactly 2x height of square cards
    // The calculation needs to account for gaps between grid items
    // Formula: If we have N columns with gaps, and want height = 2 * (one square card height),
    // then aspect_ratio = (N + (N-1)*gap_fraction) : 2
    // Simplified for visual balance: N : 1.33 gives roughly 2x height
    const getUpperCardAspectRatio = () => {
      if (screenWidth >= 1024) {
        return "15 / 4"; // 5 columns = 15:4 aspect ratio (3.75:1)
      } else if (screenWidth >= 768) {
        return "9 / 4"; // 3 columns = 9:4 aspect ratio (2.25:1)
      } else {
        return "3 / 2"; // 2 columns = 3:2 aspect ratio (1.5:1)
      }
    };

    return (
      <div className="w-full space-y-6">
        {/* Main Large Horizontal Card */}
        <motion.div
          initial={{ y: -20, opacity: 0 }}
          animate={{ y: 0, opacity: 1 }}
          transition={{ duration: 0.6 }}
          className="w-full rounded-3xl shadow-lg overflow-hidden"
          style={{
            backgroundColor: "#F4F4F4",
            aspectRatio:
              screenWidth >= 1024 ? getUpperCardAspectRatio() : "auto",
          }}
        >
          <div className="flex flex-col lg:flex-row items-stretch h-full">
            {/* Left Section: Icon, Title, Subtitle */}
            <div
              className="flex flex-col justify-center items-center text-center p-8 lg:p-12 lg:w-1/2"
              style={{ backgroundColor: "#F4F4F4" }}
            >
              {/* Icon */}
              {mainCard.iconNumber && (
                <div className="flex justify-center mb-6">
                  <StepIcon
                    stepNumber={mainCard.iconNumber}
                    className="w-16 h-16 md:w-20 md:h-20"
                  />
                </div>
              )}
              {mainCard.icon && (
                <div className="flex justify-center mb-6 w-16 h-16 md:w-20 md:h-20">
                  {mainCard.icon}
                </div>
              )}

              {/* Title */}
              <h2 className={`h2-title ${textColors.title} mb-2`}>
                {getCardText(mainCard, "title")}
              </h2>

              {/* Subtitle */}
              {mainCard.subtitle && (
                <h3 className={`h3-secondary ${textColors.subtitle} mb-0`}>
                  {getCardText(mainCard, "subtitle")}
                </h3>
              )}
            </div>

            {/* Right Section: Description */}
            <div
              className="flex flex-col justify-center pb-8 px-8 lg:p-12 lg:w-1/2"
              style={{ backgroundColor: "#F4F4F4" }}
            >
              <p className="p-primary textblack leading-relaxed whitespace-pre-line">
                {getCardText(mainCard, "description")}
              </p>
            </div>
          </div>
        </motion.div>

        {/* 5 Small Square Cards Grid */}
        <div className="grid grid-cols-2 md:grid-cols-3 lg:grid-cols-5 gap-4 lg:gap-6">
          {detailCards.map((card, index) => (
            <motion.div
              key={card.id}
              initial={{ y: 20, opacity: 0 }}
              animate={{ y: 0, opacity: 1 }}
              transition={{ delay: index * 0.1 + 0.2, duration: 0.6 }}
              className="rounded-3xl shadow-lg overflow-hidden flex flex-col justify-center items-center text-center p-6 hover:shadow-xl transition-shadow duration-300"
              style={{
                backgroundColor: "#F4F4F4",
                aspectRatio: "1 / 1",
                width: "100%",
              }}
            >
              {/* Icon */}
              {card.iconNumber && (
                <div className="flex justify-center mb-3 md:mb-4">
                  <StepIcon
                    stepNumber={card.iconNumber}
                    className="w-10 h-10 sm:w-12 sm:h-12 md:w-14 md:h-14 lg:w-14 lg:h-14 xl:w-20 xl:h-20"
                  />
                </div>
              )}
              {card.icon && (
                <div className="flex justify-center mb-3 md:mb-4 w-10 h-10 sm:w-12 sm:h-12 md:w-14 md:h-14 lg:w-14 lg:h-14 xl:w-20 xl:h-20">
                  {card.icon}
                </div>
              )}

              {/* Title */}
              <h3 className="p-primary text-black font-bold mb-1">
                {getCardText(card, "title")}
              </h3>

              {/* Subtitle */}
              {card.subtitle && (
                <p className="text-xs md:text-sm text-black max-lg:hidden">
                  {getCardText(card, "subtitle")}
                </p>
              )}
            </motion.div>
          ))}
        </div>
      </div>
    );
  };

  // Render horizontal layout (text-left, image-right)
  const renderHorizontalLayout = (card: ContentCardData, index: number) => {
    const isMobile = isClient && screenWidth < 1024;

    return isMobile ? (
      // Mobile: Vertical stack (text top, image bottom)
      <>
        {/* Text Content - Top Half */}
        <div className="h-1/2 flex flex-col justify-center items-center text-center p-6">
          <motion.div
            initial={{ y: 20, opacity: 0 }}
            animate={{ y: 0, opacity: 1 }}
            transition={{ delay: index * 0.1, duration: 0.6 }}
          >
            <h2
              className={`${isGlass ? "h2-title" : "text-lg md:text-xl lg:text-2xl xl:text-3xl 2xl:text-4xl font-bold"} ${textColors.title} mb-2`}
            >
              {getCardText(card, "title")}
            </h2>
            {card.subtitle && (
              <h3
                className={`${isGlass ? "h3-secondary" : "text-base md:text-lg lg:text-lg xl:text-xl 2xl:text-2xl font-medium"} ${textColors.subtitle} mb-5`}
              >
                {getCardText(card, "subtitle")}
              </h3>
            )}
            <p
              className={`${isGlass ? `p-primary-${textColors.description}` : "p-primary"} leading-relaxed`}
            >
              {getCardText(card, "description")}
            </p>
          </motion.div>
        </div>

        {/* Image Content - Bottom Half */}
        <div className="h-1/2 relative overflow-hidden p-[15px]">
          <motion.div
            initial={{ y: 30, opacity: 0 }}
            animate={{ y: 0, opacity: 1 }}
            transition={{
              delay: index * 0.1 + 0.2,
              duration: 0.8,
            }}
            className="relative w-full h-full rounded-3xl overflow-hidden"
          >
            {card.video ? (
              <ClientBlobVideo
                path={getImagePath(card.video)}
                className="w-full h-full object-cover"
                autoPlay={true}
                loop={true}
                muted={true}
                playsInline={true}
                controls={false}
                enableCache={true}
                playbackRate={card.playbackRate}
              />
            ) : card.image ? (
              <HybridBlobImage
                path={getImagePath(card.image)}
                alt={getCardText(card, "title")}
                fill
                className="object-cover object-center"
                strategy="client"
                isInteractive={true}
                enableCache={true}
              />
            ) : null}
            {/* Overlay image if provided */}
            {card.overlayImage && (
              <HybridBlobImage
                path={getImagePath(card.overlayImage)}
                alt={`${getCardText(card, "title")} Overlay`}
                fill
                className="object-contain object-center absolute inset-0 z-10"
                strategy="client"
                isInteractive={true}
                enableCache={true}
              />
            )}
          </motion.div>
        </div>
      </>
    ) : (
      // Desktop: Horizontal layout (text left, image right)
      <>
        {/* Text Content - Left Third */}
        <div className="w-1/3 flex flex-col justify-center items-start text-left pt-6 pr-6 pb-6 pl-12">
          <motion.div
            initial={{ x: -20, opacity: 0 }}
            animate={{ x: 0, opacity: 1 }}
            transition={{ delay: index * 0.1, duration: 0.6 }}
          >
            <h2
              className={`${isGlass ? "h2-title" : "text-lg md:text-xl lg:text-2xl xl:text-3xl 2xl:text-4xl font-bold"} ${textColors.title} mb-2`}
            >
              {getCardText(card, "title")}
            </h2>
            {card.subtitle && (
              <h3
                className={`${isGlass ? "h3-secondary" : "text-base md:text-lg lg:text-lg xl:text-xl 2xl:text-2xl font-medium"} ${textColors.subtitle} mb-5`}
              >
                {getCardText(card, "subtitle")}
              </h3>
            )}
            <p
              className={`${isGlass ? `p-primary-${textColors.description}` : "p-primary"} leading-relaxed`}
            >
              {getCardText(card, "description")}
            </p>

            {/* Buttons for cards with button configuration */}
            {card.buttons && card.buttons.length > 0 && (
              <div className="flex flex-row gap-2 items-start justify-center w-full mt-8">
                {card.buttons.map((button, btnIndex) => {
                  const narrowVariant =
                    button.variant === "primary"
                      ? "primary-narrow"
                      : button.variant === "secondary"
                        ? "secondary-narrow-blue"
                        : button.variant;

                  return button.link ? (
                    <Link
                      key={btnIndex}
                      href={button.link}
                      className="flex-shrink-0"
                    >
                      <Button variant={narrowVariant} size={button.size}>
                        {button.text}
                      </Button>
                    </Link>
                  ) : (
                    <Button
                      key={btnIndex}
                      variant={narrowVariant}
                      size={button.size}
                      onClick={button.onClick}
                      className="flex-shrink-0"
                    >
                      {button.text}
                    </Button>
                  );
                })}
              </div>
            )}
          </motion.div>
        </div>

        {/* Image/Video Content - Right Two-Thirds with 1:1 aspect ratio */}
        <div className="w-2/3 relative overflow-hidden p-[15px] flex items-center justify-end">
          <motion.div
            initial={{ x: 20, opacity: 0 }}
            animate={{ x: 0, opacity: 1 }}
            transition={{
              delay: index * 0.1 + 0.2,
              duration: 0.8,
            }}
            className="relative rounded-3xl overflow-hidden"
            style={{
              width: "100%",
              height: "100%",
              maxWidth: isClient && screenWidth >= 1600 ? "800px" : "662px",
              maxHeight: isClient && screenWidth >= 1600 ? "800px" : "662px",
              aspectRatio: "1/1",
            }}
          >
            {card.video ? (
              <ClientBlobVideo
                path={getImagePath(card.video)}
                className="w-full h-full object-cover"
                autoPlay={true}
                loop={true}
                muted={true}
                playsInline={true}
                controls={false}
                enableCache={true}
                playbackRate={card.playbackRate}
              />
            ) : card.image ? (
              <HybridBlobImage
                path={getImagePath(card.image)}
                alt={getCardText(card, "title")}
                fill
                className="object-cover object-center"
                strategy="client"
                isInteractive={true}
                enableCache={true}
              />
            ) : null}
            {/* Overlay image if provided */}
            {card.overlayImage && (
              <HybridBlobImage
                path={getImagePath(card.overlayImage)}
                alt={`${getCardText(card, "title")} Overlay`}
                fill
                className="object-contain object-center absolute inset-0 z-10"
                strategy="client"
                isInteractive={true}
                enableCache={true}
              />
            )}
          </motion.div>
        </div>
      </>
    );
  };

  return (
    <>
      <div className={containerClasses}>
        {shouldRenderTitleContainer && (
          <div className={`text-center ${isLightboxMode ? "mb-4" : "mb-8"}`}>
            {shouldShowTitle && (
              <h2 className={`text-3xl font-bold mb-2 ${textColors.title}`}>
                {title}
              </h2>
            )}
            {shouldShowSubtitle && (
              <p className={textColors.subtitle}>{subtitle}</p>
            )}
          </div>
        )}

        {/* Process Detail Layout - Static, Full Width */}
        {layout === "process-detail" ? (
          <div className="py-8">{renderProcessDetailLayout()}</div>
        ) : (
          /* Cards Container - Carousel Layouts */
          <div className="relative">
            {/* Integrated Progress Bar - Shown above cards when enabled */}
            {showProgress && displayCards.length > 1 && (
              <div className="mb-8 px-4 md:px-8">
                {/* Desktop: Horizontal Progress Steps */}
                <div className="hidden md:block">
                  <div className="relative max-w-4xl mx-auto">
                    {/* Step Dots */}
                    <div
                      className="grid gap-0"
                      style={{
                        gridTemplateColumns: `repeat(${displayCards.length}, 1fr)`,
                      }}
                    >
                      {/* Background Line - positioned to connect circle centers */}
                      <div
                        className="absolute top-3 h-0.5 bg-gray-200"
                        style={{
                          left: `calc(${100 / (displayCards.length * 2)}%)`,
                          right: `calc(${100 / (displayCards.length * 2)}%)`,
                        }}
                      />
                      {/* Progress Line - grows from first to current circle */}
                      <div
                        className="absolute top-3 h-0.5 bg-blue-500 transition-all duration-300"
                        style={{
                          left: `calc(${100 / (displayCards.length * 2)}%)`,
                          width:
                            currentIndex === 0
                              ? "0%"
                              : `calc(${(currentIndex / (displayCards.length - 1)) * (100 - 100 / displayCards.length)}%)`,
                        }}
                      />
                      {displayCards.map((card, idx) => {
                        const isActive = idx === currentIndex;
                        const isPassed = idx < currentIndex;
                        const circleClass = isPassed
                          ? "bg-blue-500 border-blue-500 text-white"
                          : isActive
                            ? "bg-white border-blue-500 text-blue-500"
                            : "bg-white border-gray-300 text-gray-400";

                        return (
                          <div
                            key={card.id}
                            className="flex flex-col items-center"
                          >
                            <button
                              onClick={() => navigateCard(idx - currentIndex)}
                              className={`relative z-10 w-8 h-8 rounded-full border-2 flex items-center justify-center transition-all duration-200 hover:scale-110 ${circleClass}`}
                              aria-label={`Zu Schritt ${idx + 1}: ${card.title}`}
                            >
                              <span className="text-xs font-medium">
                                {idx + 1}
                              </span>
                            </button>
                            <div className="mt-3 text-xs text-center transition-opacity duration-200 max-w-24 leading-tight px-1 break-words">
                              <span
                                className={
                                  isActive
                                    ? "text-gray-900"
                                    : "text-gray-600 opacity-80"
                                }
                              >
                                {card.title}
                              </span>
                            </div>
                          </div>
                        );
                      })}
                    </div>
                  </div>
                </div>

                {/* Mobile: Compact Dots */}
                <div className="md:hidden">
                  <div className="flex justify-center items-center space-x-2">
                    {displayCards.map((card, idx) => {
                      const isActive = idx === currentIndex;
                      const isPassed = idx < currentIndex;

                      return (
                        <button
                          key={card.id}
                          onClick={() => navigateCard(idx - currentIndex)}
                          className={`w-3 h-3 rounded-full transition-all duration-200 ${
                            isActive
                              ? "bg-gray-900 scale-125"
                              : isPassed
                                ? "bg-gray-600"
                                : "bg-gray-300"
                          }`}
                          aria-label={`Zu Schritt ${idx + 1}: ${card.title}`}
                        />
                      );
                    })}
                  </div>
                </div>
              </div>
            )}

            {/* Horizontal Scrolling Layout */}
            <div className="overflow-x-clip">
              <div
                ref={containerRef}
                className={`overflow-x-hidden cards-scroll-container ${
                  isStatic
                    ? ""
                    : isClient && screenWidth < 1024
                      ? "cards-scroll-snap cards-touch-optimized cards-no-bounce"
                      : ""
                } ${
                  isLightboxMode
                    ? "" // No padding in lightbox mode - use full width
                    : layout === "video"
<<<<<<< HEAD
                      ? isClient && screenWidth >= 1024
                        ? "px-12" // Desktop: 48px padding (12 × 4 = 48px)
                        : "px-4" // Mobile/Tablet
                      : isClient && screenWidth >= 1024
                        ? "px-12" // Desktop: 48px padding
                        : maxWidth
                          ? "px-8" // Tablet
                          : "px-4" // Mobile
=======
                      ? "px-4"
                      : maxWidth
                        ? "px-8"
                        : "px-4"
>>>>>>> 8a422cbc
                } ${isStatic ? "" : "cursor-grab active:cursor-grabbing"}`}
                style={{ overflow: "visible" }}
              >
                <motion.div
                  className={`flex gap-6 ${isStatic ? "justify-center" : ""}`}
                  style={
                    isStatic
                      ? {}
                      : {
                          x,
                          width: `${(cardWidth + gap) * displayCards.length - gap}px`,
                        }
                  }
                  transition={{
                    type: "spring",
                    stiffness: 400,
                    damping: 35,
                    mass: 0.8,
                  }}
                >
                  {displayCards.map((card, index) => {
                    // Use card-specific aspect ratio if available, otherwise fall back to component-level aspectRatio
                    const cardAspectRatio = card.aspectRatio || aspectRatio;
                    // MOBILE OVERRIDE: Force all cards to 2x1 (portrait) on mobile for better UX
                    const effectiveAspectRatio =
                      isClient && screenWidth < 768 ? "2x1" : cardAspectRatio;

                    // Calculate width for overlay-text cards based on individual aspect ratio
                    let cardSpecificWidth = cardWidth;
                    if (layout === "overlay-text" && effectiveAspectRatio) {
                      // Use stable viewport height to prevent iOS Safari scaling issues
                      const viewportHeight =
                        stableViewportHeight > 0
                          ? stableViewportHeight
                          : typeof window !== "undefined"
                            ? window.innerHeight
                            : 0;

                      if (isClient && screenWidth >= 1600) {
                        const cardHeight = Math.min(
                          830 * heightMultiplier,
                          viewportHeight * 0.75 * heightMultiplier
                        );
                        cardSpecificWidth =
                          effectiveAspectRatio === "2x1"
                            ? cardHeight * 0.6 // 1.2:2 ratio (portrait - 1.2cm width × 2cm height)
                            : cardHeight * 1.2; // 2.4:2 ratio (WIDER - 2.4cm width × 2cm height)
                      } else if (isClient && screenWidth >= 1280) {
                        const cardHeight = Math.min(
                          692 * heightMultiplier,
                          viewportHeight * 0.7 * heightMultiplier
                        );
                        cardSpecificWidth =
                          effectiveAspectRatio === "2x1"
                            ? cardHeight * 0.6 // 1.2:2 ratio (portrait - 1.2cm width × 2cm height)
                            : cardHeight * 1.2; // 2.4:2 ratio (WIDER - 2.4cm width × 2cm height)
                      } else if (isClient && screenWidth >= 1024) {
                        const cardHeight = Math.min(
                          577 * heightMultiplier,
                          viewportHeight * 0.7 * heightMultiplier
                        );
                        cardSpecificWidth =
                          effectiveAspectRatio === "2x1"
                            ? cardHeight * 0.6 // 1.2:2 ratio (portrait - 1.2cm width × 2cm height)
                            : cardHeight * 1.2; // 2.4:2 ratio (WIDER - 2.4cm width × 2cm height)
                      } else if (isClient && screenWidth >= 768) {
                        const cardHeight = Math.min(
                          720 * heightMultiplier,
                          viewportHeight * 0.75 * heightMultiplier
                        );
                        cardSpecificWidth =
                          effectiveAspectRatio === "2x1"
                            ? cardHeight * 0.6 // 1.2:2 ratio (portrait - 1.2cm width × 2cm height)
                            : cardHeight * 1.2; // 2.4:2 ratio (WIDER - 2.4cm width × 2cm height)
                      } else {
                        // Mobile: Force all cards to 2x1 (portrait) for better UX
                        const cardHeight = Math.min(
                          600 * heightMultiplier,
                          viewportHeight * 0.75 * heightMultiplier
                        );
                        cardSpecificWidth = cardHeight * 0.6; // Always 2x1 ratio on mobile
                      }
                    }

                    return (
                      <motion.div
                        key={card.id}
                        className={`flex-shrink-0 rounded-3xl shadow-lg overflow-hidden hover:shadow-xl transition-shadow duration-300 ${
                          layout === "square" ||
                          layout === "image-only" ||
                          layout === "text-icon"
                            ? "flex flex-col"
                            : layout === "video"
                              ? isClient && screenWidth >= 1024
                                ? "flex" // Desktop: horizontal layout
                                : "flex flex-col" // Mobile: vertical stack
                              : (isStatic && isClient && screenWidth >= 1024) ||
                                  (isResponsive &&
                                    isClient &&
                                    screenWidth >= 1024)
                                ? "flex"
                                : ""
                        } ${isStatic ? "" : "cards-scroll-snap-item"} cards-mobile-smooth`}
                        style={{
                          width: cardSpecificWidth,
                          height:
                            layout === "video"
                              ? isClient && screenWidth >= 1024
                                ? // Desktop: Calculate height based on video area with aspect ratio + padding
                                  // Use cardWidth to ensure height scales properly with viewport
                                  cardWidth >= 1600
                                  ? (((1600 * 2) / 3 / 16) * 9 + 30) *
                                    heightMultiplier // 630px standard, 787.5px tall (2/3 split)
                                  : cardWidth >= 1380
                                    ? (((1380 * 2) / 3 / 16) * 9 + 30) *
                                      heightMultiplier // 548px standard, 685px tall (2/3 split)
                                    : cardWidth >= 1280
                                      ? (((1280 * 2) / 3 / 16) * 9 + 30) *
                                        heightMultiplier // 510px standard, 637.5px tall (2/3 split)
                                      : ((992 * 1) / 2 + 30) * heightMultiplier // 526px standard, 657.5px tall at 1024px (1/2 split, 1:1 aspect ratio)
                                : undefined // Mobile: auto height
                              : layout === "text-icon"
<<<<<<< HEAD
                                ? isClient && screenWidth >= 1024
                                  ? cardSpecificWidth // Square on desktop: height = width
                                  : isClient && screenWidth >= 768
                                    ? cardWidth // Square on tablet
                                    : 480 * heightMultiplier // Mobile: taller to fit content
                                : layout === "overlay-text" ||
                                    layout === "glass-quote" ||
                                    layout === "team-card"
                                  ? // DESKTOP REDESIGN (≥1024px): Use viewport-based height
                                    isClient && screenWidth >= 1024
                                    ? (() => {
                                        const viewportHeight =
                                          stableViewportHeight > 0
                                            ? stableViewportHeight
                                            : typeof window !== "undefined"
                                              ? window.innerHeight
                                              : 0;
                                        return (
                                          Math.min(viewportHeight * 0.7, 800) *
                                          heightMultiplier
                                        );
                                      })()
                                    : // Mobile/Tablet - NO CHANGES
=======
                                ? isClient && screenWidth >= 768
                                  ? cardWidth // Square on tablet/desktop: height = width (already calculated from viewport)
                                  : 480 * heightMultiplier // 480px standard, 600px tall on mobile to fit content nicely
                                : layout === "overlay-text"
                                  ? // Overlay-text: Use SAME standard heights as other cards
                                    // Use stable viewport height to prevent iOS Safari scaling issues
                                    (() => {
                                      const viewportHeight =
                                        stableViewportHeight > 0
                                          ? stableViewportHeight
                                          : typeof window !== "undefined"
                                            ? window.innerHeight
                                            : 0;
                                      return isClient && screenWidth >= 1600
                                        ? Math.min(
                                            830 * heightMultiplier,
                                            viewportHeight *
                                              0.75 *
                                              heightMultiplier
                                          )
                                        : isClient && screenWidth >= 1280
                                          ? Math.min(
                                              692 * heightMultiplier,
                                              viewportHeight *
                                                0.7 *
                                                heightMultiplier
                                            )
                                          : isClient && screenWidth >= 1024
                                            ? Math.min(
                                                577 * heightMultiplier,
                                                viewportHeight *
                                                  0.7 *
                                                  heightMultiplier
                                              )
                                            : isClient && screenWidth >= 768
                                              ? Math.min(
                                                  720 * heightMultiplier,
                                                  viewportHeight *
                                                    0.75 *
                                                    heightMultiplier
                                                )
                                              : Math.min(
                                                  600 * heightMultiplier,
                                                  viewportHeight *
                                                    0.75 *
                                                    heightMultiplier
                                                );
                                    })()
                                  : layout === "glass-quote" ||
                                      layout === "team-card"
                                    ? // Glass-quote and team-card: Same height calculation as overlay-text
>>>>>>> 8a422cbc
                                      (() => {
                                        const viewportHeight =
                                          stableViewportHeight > 0
                                            ? stableViewportHeight
                                            : typeof window !== "undefined"
                                              ? window.innerHeight
                                              : 0;
                                        return isClient && screenWidth >= 1600
                                          ? Math.min(
                                              830 * heightMultiplier,
                                              viewportHeight *
                                                0.75 *
                                                heightMultiplier
                                            )
                                          : isClient && screenWidth >= 1280
                                            ? Math.min(
                                                692 * heightMultiplier,
                                                viewportHeight *
                                                  0.7 *
                                                  heightMultiplier
                                              )
                                            : isClient && screenWidth >= 1024
                                              ? Math.min(
                                                  577 * heightMultiplier,
                                                  viewportHeight *
                                                    0.7 *
                                                    heightMultiplier
                                                )
                                              : isClient && screenWidth >= 768
                                                ? Math.min(
                                                    720 * heightMultiplier,
                                                    viewportHeight *
                                                      0.75 *
                                                      heightMultiplier
                                                  )
                                                : Math.min(
                                                    600 * heightMultiplier,
                                                    viewportHeight *
                                                      0.75 *
                                                      heightMultiplier
                                                  );
                                      })()
                                    : isStatic || isResponsive
                                      ? isClient && screenWidth >= 1600
                                        ? Math.min(
                                            830 * heightMultiplier, // 830px standard, 1037.5px tall
                                            typeof window !== "undefined"
                                              ? window.innerHeight *
                                                  0.75 *
                                                  heightMultiplier
                                              : 830 * heightMultiplier
                                          )
                                        : isClient && screenWidth >= 1280
                                          ? Math.min(
                                              692 * heightMultiplier, // 692px standard, 865px tall
                                              typeof window !== "undefined"
                                                ? window.innerHeight *
                                                    0.7 *
                                                    heightMultiplier
                                                : 692 * heightMultiplier
                                            )
                                          : isClient && screenWidth >= 1024
                                            ? Math.min(
                                                577 * heightMultiplier, // 577px standard, 721.25px tall
                                                typeof window !== "undefined"
                                                  ? window.innerHeight *
                                                      0.7 *
                                                      heightMultiplier
                                                  : 577 * heightMultiplier
                                              )
                                            : Math.min(
                                                720 * heightMultiplier, // 720px standard, 900px tall
                                                typeof window !== "undefined"
                                                  ? window.innerHeight *
                                                      0.75 *
                                                      heightMultiplier
                                                  : 720 * heightMultiplier
                                              )
                                      : Math.min(
                                          600 * heightMultiplier, // 600px standard, 750px tall
                                          typeof window !== "undefined"
                                            ? window.innerHeight *
                                                0.75 *
                                                heightMultiplier
                                            : 600 * heightMultiplier
                                        ),
                          backgroundColor: isGlass
                            ? "#121212"
                            : card.backgroundColor,
                          boxShadow: isGlass
                            ? "inset 0 0 20px rgba(255, 255, 255, 0.6), 0 8px 32px rgba(0, 0, 0, 0.3)"
                            : undefined,
                        }}
                        whileHover={{ scale: 1.02 }}
                        transition={{ duration: 0.2 }}
                        onClick={() => {
                          if (!isStatic && enableLightbox && !isLightboxMode) {
                            setLightboxOpen(true);
                          } else if (onCardClick) {
                            onCardClick(card.id);
                          }
                        }}
                      >
                        {/* Render layout based on layout prop */}
                        {layout === "video" && renderVideoLayout(card, index)}
                        {layout === "horizontal" &&
                          renderHorizontalLayout(card, index)}
                        {layout === "square" && renderSquareLayout(card, index)}
                        {layout === "text-icon" &&
                          renderTextIconLayout(card, index)}
                        {layout === "image-only" &&
                          renderImageOnlyLayout(card, index)}
                        {layout === "overlay-text" &&
                          renderOverlayTextLayout(card, index)}
                        {layout === "team-card" &&
                          renderTeamCardLayout(card, index)}
                        {layout === "glass-quote" &&
                          (card.buttons &&
                          card.buttons.length > 0 &&
                          !card.image
                            ? renderOverlayTextLayout(card, index)
                            : renderGlassQuoteLayout(card, index))}
                      </motion.div>
                    );
                  })}
                </motion.div>
              </div>
            </div>

            {/* Navigation Arrows - Fixed at page edges for all card sizes */}
            {!isStatic && (
              <>
                {currentIndex > 0 && (
                  <button
                    onClick={() => navigateCard(-1)}
                    disabled={isAnimating}
                    className={`absolute top-1/2 transform -translate-y-1/2 bg-white/80 hover:bg-white disabled:opacity-50 disabled:cursor-not-allowed rounded-full shadow-xl transition-all duration-200 hover:scale-110 z-20 ${
                      screenWidth < 1024 ? "p-3" : "p-4"
                    }`}
                    style={{
                      left: screenWidth < 1024 ? "16px" : "24px",
                    }}
                  >
                    <svg
                      className="w-6 h-6 text-black"
                      fill="none"
                      stroke="currentColor"
                      viewBox="0 0 24 24"
                    >
                      <path
                        strokeLinecap="round"
                        strokeLinejoin="round"
                        strokeWidth={2}
                        d="M15 19l-7-7 7-7"
                      />
                    </svg>
                  </button>
                )}

                {currentIndex < displayCards.length - 1 && (
                  <button
                    onClick={() => navigateCard(1)}
                    disabled={isAnimating}
                    className={`absolute top-1/2 transform -translate-y-1/2 bg-white/80 hover:bg-white disabled:opacity-50 disabled:cursor-not-allowed rounded-full shadow-xl transition-all duration-200 hover:scale-110 z-20 ${
                      screenWidth < 1024 ? "p-3" : "p-4"
                    }`}
                    style={{
                      right: screenWidth < 1024 ? "16px" : "24px",
                    }}
                  >
                    <svg
                      className="w-6 h-6 text-black"
                      fill="none"
                      stroke="currentColor"
                      viewBox="0 0 24 24"
                    >
                      <path
                        strokeLinecap="round"
                        strokeLinejoin="round"
                        strokeWidth={2}
                        d="M9 5l7 7-7 7"
                      />
                    </svg>
                  </button>
                )}
              </>
            )}
          </div>
        )}

        {/* External Action Buttons (below carousel) */}
        {buttons && buttons.length > 0 && (
          <div className="flex flex-row gap-4 justify-center mt-8">
            {buttons.map((button, index) => {
              // Button with file (download/open)
              if (button.file) {
                return (
                  <ClientBlobFile
                    key={index}
                    path={button.file}
                    mode={button.fileMode || "open"}
                    onDownloadStart={() =>
                      console.log(
                        `📄 ${button.fileMode === "download" ? "Downloading" : "Opening"} file...`
                      )
                    }
                    onDownloadComplete={() =>
                      console.log("✅ File action completed")
                    }
                    onError={(error) =>
                      console.error("❌ File action failed:", error)
                    }
                  >
                    <Button
                      variant={
                        button.variant as
                          | "primary"
                          | "secondary"
                          | "primary-narrow"
                          | "secondary-narrow"
                          | "secondary-narrow-white"
                          | "secondary-narrow-blue"
                          | "tertiary"
                          | "outline"
                          | "ghost"
                          | "danger"
                          | "success"
                          | "info"
                          | "landing-primary"
                          | "landing-secondary"
                          | "landing-secondary-blue"
                          | "landing-secondary-blue-white"
                          | "configurator"
                      }
                      size={button.size || "xs"}
                    >
                      {button.text}
                    </Button>
                  </ClientBlobFile>
                );
              }

              // Button with link
              if (button.link) {
                return (
                  <Link key={index} href={button.link}>
                    <Button
                      variant={
                        button.variant as
                          | "primary"
                          | "secondary"
                          | "primary-narrow"
                          | "secondary-narrow"
                          | "secondary-narrow-white"
                          | "secondary-narrow-blue"
                          | "tertiary"
                          | "outline"
                          | "ghost"
                          | "danger"
                          | "success"
                          | "info"
                          | "landing-primary"
                          | "landing-secondary"
                          | "landing-secondary-blue"
                          | "landing-secondary-blue-white"
                          | "configurator"
                      }
                      size={button.size || "xs"}
                    >
                      {button.text}
                    </Button>
                  </Link>
                );
              }

              // Button with onClick
              return (
                <Button
                  key={index}
                  variant={
                    button.variant as
                      | "primary"
                      | "secondary"
                      | "primary-narrow"
                      | "secondary-narrow"
                      | "secondary-narrow-white"
                      | "secondary-narrow-blue"
                      | "tertiary"
                      | "outline"
                      | "ghost"
                      | "danger"
                      | "success"
                      | "info"
                      | "landing-primary"
                      | "landing-secondary"
                      | "landing-secondary-blue"
                      | "landing-secondary-blue-white"
                      | "configurator"
                  }
                  size={button.size || "xs"}
                  onClick={button.onClick}
                >
                  {button.text}
                </Button>
              );
            })}
          </div>
        )}
      </div>

      {/* Built-in Lightbox Dialog */}
      {enableLightbox && !isLightboxMode && (
        <Dialog
          isOpen={lightboxOpen}
          onClose={() => setLightboxOpen(false)}
          transparent={true}
          className="p-0"
        >
          <div className="w-full h-full flex items-center justify-center p-2 md:p-8 overflow-y-auto">
            <div className="w-full max-w-none my-4">
              <UnifiedContentCard
                {...{
                  layout,
                  style,
                  variant,
                  heightMode,
                  category,
                  customData,
                  title,
                  subtitle: "",
                  maxWidth: false,
                  showInstructions: false,
                  backgroundColor,
                  buttons,
                  enableLightbox: false,
                  isLightboxMode: true,
                  onCardClick,
                }}
              />
            </div>
          </div>
        </Dialog>
      )}
    </>
  );
}<|MERGE_RESOLUTION|>--- conflicted
+++ resolved
@@ -320,38 +320,12 @@
         : cardWidth;
 
     let centerOffset;
-<<<<<<< HEAD
-
-    // DESKTOP REDESIGN (≥1024px): Different alignment for static vs carousel
-    if (containerWidth >= 1024) {
-      if (isStatic) {
-        // Static cards: Centered with max-width constraint
-        const maxCardWidth = Math.min(containerWidth - 96, 1600 - 96);
-        if (containerWidth > 1600) {
-          // On ultra-wide screens, center the 1600px card
-          centerOffset = (containerWidth - maxCardWidth) / 2;
-        } else {
-          // Within 1600px, use 48px padding
-          centerOffset = 48;
-        }
-      } else {
-        // Carousel cards: Left-aligned with 48px padding
-        centerOffset = 48;
-      }
-    } else if (alignment === "left" && containerWidth >= 1024) {
-      // Legacy left alignment: start from left edge with padding (desktop only)
-      centerOffset =
-        containerWidth >= 1600 ? 80 : containerWidth >= 1280 ? 64 : 48;
-    } else {
-      // Mobile/Tablet: Center alignment - NO CHANGES
-=======
     if (alignment === "left" && containerWidth >= 1024) {
       // Left alignment: start from left edge with padding (desktop only)
       centerOffset =
         containerWidth >= 1600 ? 80 : containerWidth >= 1280 ? 64 : 48;
     } else {
       // Center alignment (default behavior for all, and mobile/tablet for left alignment)
->>>>>>> 8a422cbc
       if (containerWidth < 768) {
         const containerPadding = 32;
         centerOffset = (containerWidth - firstCardWidth - containerPadding) / 2;
@@ -452,26 +426,6 @@
               ? window.innerHeight
               : 0;
 
-<<<<<<< HEAD
-        if (width >= 1024) {
-          // DESKTOP: Calculate card width based on available viewport and aspect ratio
-          // Height: 70vh (clamped to reasonable max)
-          const cardHeight =
-            Math.min(viewportHeight * 0.7, 800) * heightMultiplier;
-
-          // Width depends on aspect ratio
-          const cardWidthCalc =
-            effectiveAspectRatio === "2x1"
-              ? cardHeight * 0.6 // Portrait (1.2:2 ratio)
-              : cardHeight * 1.2; // Wider (2.4:2 ratio)
-
-          // Calculate how many cards fit in viewport
-          const availableWidth = width - 96; // 48px padding each side
-          const cardsVisible = availableWidth / (cardWidthCalc + gap);
-
-          setCardsPerView(cardsVisible);
-          setCardWidth(cardWidthCalc);
-=======
         if (width >= 1600) {
           // Height: 830px (or 75% viewport), Width varies by aspect ratio
           const cardHeight = Math.min(830, viewportHeight * 0.75);
@@ -493,7 +447,6 @@
           setCardWidth(
             effectiveAspectRatio === "2x1" ? cardHeight * 0.6 : cardHeight * 1.2
           );
->>>>>>> 8a422cbc
         } else if (width >= 768) {
           // Height: 720px (or 75% viewport), Width varies by aspect ratio
           const cardHeight = Math.min(720, viewportHeight * 0.75);
@@ -516,19 +469,6 @@
               ? window.innerHeight
               : 0;
 
-<<<<<<< HEAD
-        if (width >= 1024) {
-          // DESKTOP: Full-width carousel with 2x1 portrait aspect ratio
-          const cardHeight =
-            Math.min(viewportHeight * 0.7, 800) * heightMultiplier;
-          const cardWidthCalc = cardHeight * 0.6; // 2x1 portrait ratio
-
-          const availableWidth = width - 96; // 48px padding each side
-          const cardsVisible = availableWidth / (cardWidthCalc + gap);
-
-          setCardsPerView(cardsVisible);
-          setCardWidth(cardWidthCalc);
-=======
         if (width >= 1600) {
           const cardHeight = Math.min(830, viewportHeight * 0.75);
           setCardsPerView(3.8);
@@ -541,7 +481,6 @@
           const cardHeight = Math.min(577, viewportHeight * 0.7);
           setCardsPerView(2.6);
           setCardWidth(cardHeight * 0.6); // 2x1 portrait ratio
->>>>>>> 8a422cbc
         } else if (width >= 768) {
           const cardHeight = Math.min(720, viewportHeight * 0.75);
           setCardsPerView(2.6);
@@ -561,19 +500,6 @@
               ? window.innerHeight
               : 0;
 
-<<<<<<< HEAD
-        if (width >= 1024) {
-          // DESKTOP: Full-width carousel with 9:10 aspect ratio
-          const cardHeight =
-            Math.min(viewportHeight * 0.7, 800) * heightMultiplier;
-          const cardWidthCalc = cardHeight * 0.9; // 1.8:2 ratio (9:10)
-
-          const availableWidth = width - 96; // 48px padding each side
-          const cardsVisible = availableWidth / (cardWidthCalc + gap);
-
-          setCardsPerView(cardsVisible);
-          setCardWidth(cardWidthCalc);
-=======
         if (width >= 1600) {
           const cardHeight = Math.min(830, viewportHeight * 0.75);
           setCardsPerView(2.5);
@@ -586,7 +512,6 @@
           const cardHeight = Math.min(577, viewportHeight * 0.7);
           setCardsPerView(1.8);
           setCardWidth(cardHeight * 0.9); // 1.8:2 ratio (9:10)
->>>>>>> 8a422cbc
         } else if (width >= 768) {
           const cardHeight = Math.min(720, viewportHeight * 0.75);
           setCardsPerView(1.5);
@@ -646,38 +571,12 @@
             : cardWidth;
 
         let centerOffset;
-<<<<<<< HEAD
-
-        // DESKTOP REDESIGN (≥1024px): Different alignment for static vs carousel
-        if (width >= 1024) {
-          if (isStatic) {
-            // Static cards: Centered with max-width constraint
-            const maxCardWidth = Math.min(width - 96, 1600 - 96);
-            if (width > 1600) {
-              // On ultra-wide screens, center the 1600px card
-              centerOffset = (width - maxCardWidth) / 2;
-            } else {
-              // Within 1600px, use 48px padding
-              centerOffset = 48;
-            }
-          } else {
-            // Carousel cards: Left-aligned with 48px padding
-            centerOffset = 48;
-          }
-        } else if (alignment === "left" && containerWidth >= 1024) {
-          // Legacy left alignment (this branch won't trigger with new >= 1024 check above)
-          centerOffset =
-            containerWidth >= 1600 ? 80 : containerWidth >= 1280 ? 64 : 48;
-        } else {
-          // Mobile/Tablet: Center alignment - NO CHANGES
-=======
         if (alignment === "left" && containerWidth >= 1024) {
           // Left alignment: start from left edge with padding (desktop only)
           centerOffset =
             containerWidth >= 1600 ? 80 : containerWidth >= 1280 ? 64 : 48;
         } else {
           // Center alignment (default behavior for all, and mobile/tablet for left alignment)
->>>>>>> 8a422cbc
           if (containerWidth < 768) {
             const containerPadding = 32;
             centerOffset =
@@ -760,38 +659,12 @@
       const targetCardWidth = getCardWidth(displayCards[newIndex]);
 
       let centerOffset;
-<<<<<<< HEAD
-
-      // DESKTOP REDESIGN (≥1024px): Different alignment for static vs carousel
-      if (containerWidth >= 1024) {
-        if (isStatic) {
-          // Static cards: Centered with max-width constraint
-          const maxCardWidth = Math.min(containerWidth - 96, 1600 - 96);
-          if (containerWidth > 1600) {
-            // On ultra-wide screens, center the 1600px card
-            centerOffset = (containerWidth - maxCardWidth) / 2;
-          } else {
-            // Within 1600px, use 48px padding
-            centerOffset = 48;
-          }
-        } else {
-          // Carousel cards: Left-aligned with 48px padding
-          centerOffset = 48;
-        }
-      } else if (alignment === "left" && containerWidth >= 1024) {
-        // Legacy left alignment
-        centerOffset =
-          containerWidth >= 1600 ? 80 : containerWidth >= 1280 ? 64 : 48;
-      } else {
-        // Mobile/Tablet: Center alignment - NO CHANGES
-=======
       if (alignment === "left" && containerWidth >= 1024) {
         // Left alignment: start from left edge with padding (desktop only)
         centerOffset =
           containerWidth >= 1600 ? 80 : containerWidth >= 1280 ? 64 : 48;
       } else {
         // Center alignment (default behavior for all, and mobile/tablet for left alignment)
->>>>>>> 8a422cbc
         if (containerWidth < 768) {
           const containerPadding = 32;
           centerOffset =
@@ -2260,21 +2133,10 @@
                   isLightboxMode
                     ? "" // No padding in lightbox mode - use full width
                     : layout === "video"
-<<<<<<< HEAD
-                      ? isClient && screenWidth >= 1024
-                        ? "px-12" // Desktop: 48px padding (12 × 4 = 48px)
-                        : "px-4" // Mobile/Tablet
-                      : isClient && screenWidth >= 1024
-                        ? "px-12" // Desktop: 48px padding
-                        : maxWidth
-                          ? "px-8" // Tablet
-                          : "px-4" // Mobile
-=======
                       ? "px-4"
                       : maxWidth
                         ? "px-8"
                         : "px-4"
->>>>>>> 8a422cbc
                 } ${isStatic ? "" : "cursor-grab active:cursor-grabbing"}`}
                 style={{ overflow: "visible" }}
               >
@@ -2397,31 +2259,6 @@
                                       : ((992 * 1) / 2 + 30) * heightMultiplier // 526px standard, 657.5px tall at 1024px (1/2 split, 1:1 aspect ratio)
                                 : undefined // Mobile: auto height
                               : layout === "text-icon"
-<<<<<<< HEAD
-                                ? isClient && screenWidth >= 1024
-                                  ? cardSpecificWidth // Square on desktop: height = width
-                                  : isClient && screenWidth >= 768
-                                    ? cardWidth // Square on tablet
-                                    : 480 * heightMultiplier // Mobile: taller to fit content
-                                : layout === "overlay-text" ||
-                                    layout === "glass-quote" ||
-                                    layout === "team-card"
-                                  ? // DESKTOP REDESIGN (≥1024px): Use viewport-based height
-                                    isClient && screenWidth >= 1024
-                                    ? (() => {
-                                        const viewportHeight =
-                                          stableViewportHeight > 0
-                                            ? stableViewportHeight
-                                            : typeof window !== "undefined"
-                                              ? window.innerHeight
-                                              : 0;
-                                        return (
-                                          Math.min(viewportHeight * 0.7, 800) *
-                                          heightMultiplier
-                                        );
-                                      })()
-                                    : // Mobile/Tablet - NO CHANGES
-=======
                                 ? isClient && screenWidth >= 768
                                   ? cardWidth // Square on tablet/desktop: height = width (already calculated from viewport)
                                   : 480 * heightMultiplier // 480px standard, 600px tall on mobile to fit content nicely
@@ -2473,7 +2310,6 @@
                                   : layout === "glass-quote" ||
                                       layout === "team-card"
                                     ? // Glass-quote and team-card: Same height calculation as overlay-text
->>>>>>> 8a422cbc
                                       (() => {
                                         const viewportHeight =
                                           stableViewportHeight > 0
