--- conflicted
+++ resolved
@@ -55,7 +55,7 @@
   // Only show card, EPS, and SOFORT in step 2
   // Klarna, Apple Pay, and Google Pay are handled in step 1 (redirect-based)
   let paymentMethodTypes: string[] = ["card", "eps", "sofort"];
-  
+
   if (selectedMethod === "card") {
     paymentMethodTypes = ["card"];
   } else if (selectedMethod === "eps") {
@@ -170,7 +170,9 @@
           Zahlungsmethode wählen
         </label>
         <div className="border border-gray-300 rounded-2xl p-4 bg-[#F4F4F4]">
-          <PaymentElement options={getPaymentElementOptions(selectedPaymentMethod)} />
+          <PaymentElement
+            options={getPaymentElementOptions(selectedPaymentMethod)}
+          />
         </div>
       </div>
 
@@ -215,7 +217,7 @@
           <span>•</span>
           <span>Powered by Stripe</span>
         </div>
-        
+
         <div className="flex gap-4 justify-center">
           <button
             type="button"
@@ -286,7 +288,7 @@
       try {
         // Determine payment method types to enable
         const paymentMethodTypes = ["card", "eps", "sofort"];
-        
+
         const response = await fetch("/api/payments/create-payment-intent", {
           method: "POST",
           headers: {
@@ -321,7 +323,15 @@
     };
 
     createPaymentIntent();
-  }, [amount, currency, customerEmail, customerName, inquiryId, selectedPaymentMethod, onError]);
+  }, [
+    amount,
+    currency,
+    customerEmail,
+    customerName,
+    inquiryId,
+    selectedPaymentMethod,
+    onError,
+  ]);
 
   const elementsOptions: StripeElementsOptions = {
     clientSecret: clientSecret || undefined,
@@ -457,47 +467,6 @@
 
   return (
     <div className="w-full">
-<<<<<<< HEAD
-      <div className="bg-white rounded-lg p-6">
-        <div className="mb-6">
-          <h3 className="text-lg font-semibold text-gray-900 mb-2">
-            Sichere Zahlung
-          </h3>
-          <p className="text-sm text-gray-600">
-            Ihre Zahlungsdaten werden verschlüsselt übertragen und sicher
-            verarbeitet.
-          </p>
-        </div>
-
-        <Elements stripe={currentStripePromise} options={elementsOptions}>
-          <PaymentForm
-            clientSecret={clientSecret}
-            customerEmail={customerEmail}
-            customerName={customerName}
-            amount={amount}
-            currency={currency}
-            onSuccess={onSuccess}
-            onError={onError}
-            onLoading={setPaymentLoading}
-          />
-        </Elements>
-
-        <div className="mt-6 pt-4 border-t border-gray-200">
-          <button
-            onClick={onCancel}
-            disabled={_paymentLoading}
-            className="w-full py-2 px-4 text-sm text-gray-600 hover:text-gray-800 transition-colors disabled:opacity-50"
-          >
-            Abbrechen
-          </button>
-        </div>
-
-        <div className="mt-4 flex items-center justify-center space-x-4 text-xs text-gray-500">
-          <span>🔒 SSL verschlüsselt</span>
-          <span>•</span>
-          <span>Powered by Stripe</span>
-        </div>
-=======
       <div className="mb-6">
         <h3 className="text-lg font-semibold text-gray-900 mb-2">
           Sichere Zahlung
@@ -506,7 +475,6 @@
           Ihre Zahlungsdaten werden verschlüsselt übertragen und sicher
           verarbeitet.
         </p>
->>>>>>> 1556f9f9
       </div>
 
       <Elements stripe={currentStripePromise} options={elementsOptions}>
