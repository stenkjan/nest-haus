--- conflicted
+++ resolved
@@ -1,543 +1 @@
-<<<<<<< HEAD
-/**
- * Google Sheets Pricing Sync Service
- * 
- * Syncs pricing data from Google Sheets to database
- * Each sheet represents a different configurator category
- */
-
-import { google } from 'googleapis';
-import { prisma } from '@/lib/prisma';
-import type { Prisma } from '@prisma/client';
-
-// ===== TYPES =====
-
-export interface SheetMapping {
-  sheetName: string;
-  category: string;
-  columns: {
-    [key: string]: number; // Column name -> column index (0-based)
-  };
-}
-
-export interface PricingRow {
-  category: string;
-  itemKey: string;
-  itemName: string;
-  basePrice: number;
-  priceModifier?: number;
-  size?: string;
-  material?: string;
-  metadata?: Record<string, unknown>;
-}
-
-export interface SyncResult {
-  success: boolean;
-  itemsUpdated: number;
-  itemsUnchanged: number;
-  itemsAdded: number;
-  itemsRemoved: number;
-  errors: string[];
-  changes: Array<{
-    category: string;
-    itemKey: string;
-    action: 'added' | 'updated' | 'removed';
-    oldPrice?: number;
-    newPrice?: number;
-  }>;
-}
-
-// ===== SHEET MAPPINGS =====
-// Define the structure of each sheet in your Google Spreadsheet
-
-const SHEET_MAPPINGS: SheetMapping[] = [
-  {
-    sheetName: 'Nest_Groesse', // "Nest wie groß" base prices
-    category: 'nest_groesse',
-    columns: {
-      size: 0,        // Column A: Size name (Klein, Mittel, Groß)
-      width: 1,       // Column B: Width in meters
-      height: 2,      // Column C: Height in meters
-      basePrice: 3,   // Column D: Base price in EUR
-    },
-  },
-  {
-    sheetName: 'Gebaeudehuelle', // Material prices
-    category: 'gebaeudehuelle',
-    columns: {
-      size: 0,          // Column A: Size
-      material: 1,      // Column B: Material name
-      priceModifier: 2, // Column C: Price modifier (+/- EUR)
-      notes: 3,         // Column D: Notes
-    },
-  },
-  {
-    sheetName: 'Fenster', // Window options
-    category: 'fenster',
-    columns: {
-      option: 0,        // Column A: Window option name
-      description: 1,   // Column B: Description
-      basePrice: 2,     // Column C: Base price
-    },
-  },
-  {
-    sheetName: 'Belichtung', // Lighting packages
-    category: 'belichtung',
-    columns: {
-      package: 0,       // Column A: Package name
-      description: 1,   // Column B: Description
-      basePrice: 2,     // Column C: Base price
-    },
-  },
-  {
-    sheetName: 'Innenverkleidung', // Interior cladding
-    category: 'innenverkleidung',
-    columns: {
-      material: 0,      // Column A: Material
-      pricePerSqm: 1,   // Column B: Price per m²
-      basePrice: 2,     // Column C: Base price for standard size
-    },
-  },
-  {
-    sheetName: 'Fussboden', // Flooring
-    category: 'fussboden',
-    columns: {
-      type: 0,          // Column A: Flooring type
-      pricePerSqm: 1,   // Column B: Price per m²
-      basePrice: 2,     // Column C: Base price for standard size
-    },
-  },
-  {
-    sheetName: 'PV_Anlage', // Solar panels
-    category: 'pv_anlage',
-    columns: {
-      option: 0,        // Column A: PV option
-      power: 1,         // Column B: Power in kWp
-      basePrice: 2,     // Column C: Base price
-    },
-  },
-  {
-    sheetName: 'Planungspaket', // Planning packages
-    category: 'planungspaket',
-    columns: {
-      package: 0,       // Column A: Package name
-      description: 1,   // Column B: Description
-      basePrice: 2,     // Column C: Base price
-    },
-  },
-];
-
-// ===== SERVICE CLASS =====
-
-export class PricingSyncService {
-  private sheets;
-  private spreadsheetId: string;
-
-  constructor() {
-    // Initialize Google Sheets API
-    const credentials = this.getCredentials();
-    
-    const auth = new google.auth.GoogleAuth({
-      credentials,
-      scopes: ['https://www.googleapis.com/auth/spreadsheets.readonly'],
-    });
-
-    this.sheets = google.sheets({ version: 'v4', auth });
-    this.spreadsheetId = process.env.PRICING_SPREADSHEET_ID || '';
-
-    if (!this.spreadsheetId) {
-      throw new Error('PRICING_SPREADSHEET_ID environment variable not set');
-    }
-  }
-
-  /**
-   * Get Google Service Account credentials from environment
-   */
-  private getCredentials() {
-    const keyFile = process.env.GOOGLE_SERVICE_ACCOUNT_KEY_FILE;
-    
-    if (keyFile) {
-      // Load from file (development)
-      // Only allow JSON files to prevent webpack from bundling other file types
-      if (!keyFile.endsWith('.json')) {
-        console.warn('Key file must be a JSON file, falling back to environment variables');
-      } else {
-        try {
-          // Use fs.readFileSync to avoid webpack's dynamic require analysis
-          // This prevents webpack from trying to bundle all files in the directory
-          // eslint-disable-next-line @typescript-eslint/no-require-imports
-          const path = require('path');
-          // eslint-disable-next-line @typescript-eslint/no-require-imports
-          const fs = require('fs');
-          const keyFilePath = path.resolve(process.cwd(), keyFile);
-          
-          // Verify the file exists and is a JSON file before reading
-          if (!fs.existsSync(keyFilePath)) {
-            throw new Error(`Key file not found: ${keyFilePath}`);
-          }
-          
-          const keyFileContent = fs.readFileSync(keyFilePath, 'utf8');
-          return JSON.parse(keyFileContent);
-        } catch (error) {
-          console.warn('Could not load key file, trying environment variables:', error);
-        }
-      }
-    }
-
-    // Load from environment variables (production)
-    const email = process.env.GOOGLE_SERVICE_ACCOUNT_EMAIL;
-    const key = process.env.GOOGLE_SERVICE_ACCOUNT_KEY;
-
-    if (!email || !key) {
-      throw new Error(
-        'Google Service Account credentials not configured. ' +
-        'Set GOOGLE_SERVICE_ACCOUNT_EMAIL and GOOGLE_SERVICE_ACCOUNT_KEY'
-      );
-    }
-
-    return {
-      client_email: email,
-      private_key: key.replace(/\\n/g, '\n'), // Handle escaped newlines
-    };
-  }
-
-  /**
-   * Fetch data from a specific sheet
-   */
-  private async fetchSheet(sheetName: string): Promise<unknown[][]> {
-    try {
-      const response = await this.sheets.spreadsheets.values.get({
-        spreadsheetId: this.spreadsheetId,
-        range: `${sheetName}!A2:Z1000`, // Skip header row, read up to row 1000
-      });
-
-      return (response.data.values || []) as unknown[][];
-    } catch (error) {
-      console.error(`Error fetching sheet ${sheetName}:`, error);
-      return [];
-    }
-  }
-
-  /**
-   * Parse rows from a sheet based on mapping configuration
-   */
-  private parseSheetRows(
-    rows: unknown[][],
-    mapping: SheetMapping
-  ): PricingRow[] {
-    const parsed: PricingRow[] = [];
-
-    for (const row of rows) {
-      // Skip empty rows
-      if (!row || row.length === 0) continue;
-
-      try {
-        // Extract data based on column mapping
-        const rowData: Record<string, unknown> = {};
-        
-        for (const [key, colIndex] of Object.entries(mapping.columns)) {
-          rowData[key] = row[colIndex] || null;
-        }
-
-        // Parse into PricingRow
-        const pricingRow = this.parsePricingRow(rowData, mapping.category);
-        if (pricingRow) {
-          parsed.push(pricingRow);
-        }
-      } catch (error) {
-        console.warn(`Error parsing row in ${mapping.sheetName}:`, error);
-      }
-    }
-
-    return parsed;
-  }
-
-  /**
-   * Parse a single row into PricingRow format
-   */
-  private parsePricingRow(
-    data: Record<string, unknown>,
-    category: string
-  ): PricingRow | null {
-    // Different parsing logic based on category
-    switch (category) {
-      case 'nest_groesse':
-        return {
-          category,
-          itemKey: String(data.size || '').toLowerCase().trim(),
-          itemName: String(data.size || ''),
-          basePrice: this.parsePrice(data.basePrice),
-          metadata: {
-            width: this.parseNumber(data.width),
-            height: this.parseNumber(data.height),
-          },
-        };
-
-      case 'gebaeudehuelle':
-        return {
-          category,
-          itemKey: `${data.size}_${data.material}`.toLowerCase().replace(/\s+/g, '_'),
-          itemName: `${data.size} - ${data.material}`,
-          basePrice: 0,
-          priceModifier: this.parsePrice(data.priceModifier),
-          size: String(data.size || ''),
-          material: String(data.material || ''),
-          metadata: {
-            notes: data.notes,
-          },
-        };
-
-      case 'fenster':
-      case 'belichtung':
-      case 'planungspaket':
-        return {
-          category,
-          itemKey: String(data.option || data.package || '').toLowerCase().replace(/\s+/g, '_'),
-          itemName: String(data.option || data.package || ''),
-          basePrice: this.parsePrice(data.basePrice),
-          metadata: {
-            description: data.description,
-          },
-        };
-
-      case 'innenverkleidung':
-      case 'fussboden':
-        return {
-          category,
-          itemKey: String(data.material || data.type || '').toLowerCase().replace(/\s+/g, '_'),
-          itemName: String(data.material || data.type || ''),
-          basePrice: this.parsePrice(data.basePrice),
-          metadata: {
-            pricePerSqm: this.parseNumber(data.pricePerSqm),
-          },
-        };
-
-      case 'pv_anlage':
-        return {
-          category,
-          itemKey: String(data.option || '').toLowerCase().replace(/\s+/g, '_'),
-          itemName: String(data.option || ''),
-          basePrice: this.parsePrice(data.basePrice),
-          metadata: {
-            power: this.parseNumber(data.power),
-          },
-        };
-
-      default:
-        return null;
-    }
-  }
-
-  /**
-   * Parse price value (handles numbers, strings with currency, formulas)
-   */
-  private parsePrice(value: unknown): number {
-    if (typeof value === 'number') return Math.round(value);
-    if (typeof value === 'string') {
-      // Remove currency symbols and spaces
-      const cleaned = value.replace(/[€$,\s]/g, '');
-      const parsed = parseFloat(cleaned);
-      return isNaN(parsed) ? 0 : Math.round(parsed);
-    }
-    return 0;
-  }
-
-  /**
-   * Parse numeric value
-   */
-  private parseNumber(value: unknown): number {
-    if (typeof value === 'number') return value;
-    if (typeof value === 'string') {
-      const parsed = parseFloat(value.replace(/[,\s]/g, ''));
-      return isNaN(parsed) ? 0 : parsed;
-    }
-    return 0;
-  }
-
-  /**
-   * Main sync method - fetches all sheets and updates database
-   */
-  async syncPricing(): Promise<SyncResult> {
-    const result: SyncResult = {
-      success: false,
-      itemsUpdated: 0,
-      itemsUnchanged: 0,
-      itemsAdded: 0,
-      itemsRemoved: 0,
-      errors: [],
-      changes: [],
-    };
-
-    try {
-      console.log('🔄 Starting pricing sync...');
-      const allPricingData: PricingRow[] = [];
-
-      // Fetch and parse all sheets
-      for (const mapping of SHEET_MAPPINGS) {
-        try {
-          console.log(`📊 Fetching sheet: ${mapping.sheetName}`);
-          const rows = await this.fetchSheet(mapping.sheetName);
-          const parsed = this.parseSheetRows(rows, mapping);
-          allPricingData.push(...parsed);
-          console.log(`✓ Parsed ${parsed.length} rows from ${mapping.sheetName}`);
-        } catch (error) {
-          const errorMsg = `Failed to fetch ${mapping.sheetName}: ${error}`;
-          console.error(errorMsg);
-          result.errors.push(errorMsg);
-        }
-      }
-
-      if (allPricingData.length === 0) {
-        throw new Error('No pricing data found in any sheet');
-      }
-
-      // Compare with existing data and update database
-      await this.updateDatabase(allPricingData, result);
-
-      // Log sync to database
-      await this.logSync(result);
-
-      result.success = result.errors.length === 0;
-      console.log('✅ Pricing sync completed:', result);
-
-      return result;
-    } catch (error) {
-      const errorMsg = `Pricing sync failed: ${error}`;
-      console.error(errorMsg);
-      result.errors.push(errorMsg);
-      result.success = false;
-      return result;
-    }
-  }
-
-  /**
-   * Update database with new pricing data
-   */
-  private async updateDatabase(
-    newData: PricingRow[],
-    result: SyncResult
-  ): Promise<void> {
-    // Get existing pricing data
-    const existing = await prisma.pricingData.findMany();
-    const existingMap = new Map(
-      existing.map(item => [`${item.category}_${item.itemKey}`, item])
-    );
-
-    // Process each new item
-    for (const item of newData) {
-      const key = `${item.category}_${item.itemKey}`;
-      const existingItem = existingMap.get(key);
-
-      if (!existingItem) {
-        // New item - add to database
-        await prisma.pricingData.create({
-          data: {
-            category: item.category,
-            itemKey: item.itemKey,
-            itemName: item.itemName,
-            basePrice: item.basePrice,
-            priceModifier: item.priceModifier || 0,
-            metadata: (item.metadata || {}) as Prisma.InputJsonValue,
-            version: 1,
-          },
-        });
-
-        result.itemsAdded++;
-        result.changes.push({
-          category: item.category,
-          itemKey: item.itemKey,
-          action: 'added',
-          newPrice: item.basePrice,
-        });
-      } else if (
-        existingItem.basePrice !== item.basePrice ||
-        (existingItem.priceModifier || 0) !== (item.priceModifier || 0)
-      ) {
-        // Price changed - update
-        await prisma.pricingData.update({
-          where: { id: existingItem.id },
-          data: {
-            basePrice: item.basePrice,
-            priceModifier: item.priceModifier || 0,
-            itemName: item.itemName,
-            metadata: (item.metadata || {}) as Prisma.InputJsonValue,
-            version: existingItem.version + 1,
-          },
-        });
-
-        result.itemsUpdated++;
-        result.changes.push({
-          category: item.category,
-          itemKey: item.itemKey,
-          action: 'updated',
-          oldPrice: existingItem.basePrice,
-          newPrice: item.basePrice,
-        });
-      } else {
-        // No changes
-        result.itemsUnchanged++;
-      }
-
-      // Mark as processed
-      existingMap.delete(key);
-    }
-
-    // Remaining items in existingMap were removed from sheets
-    for (const [, item] of existingMap) {
-      // Optionally: mark as inactive instead of deleting
-      await prisma.pricingData.update({
-        where: { id: item.id },
-        data: { isActive: false },
-      });
-
-      result.itemsRemoved++;
-      result.changes.push({
-        category: item.category,
-        itemKey: item.itemKey,
-        action: 'removed',
-        oldPrice: item.basePrice,
-      });
-    }
-  }
-
-  /**
-   * Log sync result to database (using console for now)
-   */
-  private async logSync(result: SyncResult): Promise<void> {
-    // Log to console since PricingSyncLog model was removed
-    console.log('Pricing sync result:', {
-      success: result.success,
-      itemsUpdated: result.itemsUpdated + result.itemsAdded,
-      status: result.success ? 'success' : result.errors.length > 0 ? 'partial' : 'failed',
-      timestamp: new Date().toISOString()
-    });
-  }
-
-  /**
-   * Get the last sync timestamp (not available without PricingSyncLog)
-   */
-  async getLastSyncTime(): Promise<Date | null> {
-    // Return null since PricingSyncLog model was removed
-    // Sync time can be tracked via PricingDataSnapshot.syncedAt instead
-    return null;
-  }
-
-  /**
-   * Get pricing for a specific category and item
-   */
-  async getPricing(category: string, itemKey: string): Promise<number> {
-    const item = await prisma.pricingData.findUnique({
-      where: {
-        category_itemKey: {
-          category,
-          itemKey,
-        },
-      },
-    });
-
-    return item?.basePrice || 0;
-  }
-}
-=======
- 
->>>>>>> 03aa2b19
+ 